package aws

import (
	"errors"
	"fmt"
	"log"
	"reflect"
	"regexp"
	"sort"
	"strings"
	"testing"
	"time"

	"github.com/aws/aws-sdk-go/aws"
	"github.com/aws/aws-sdk-go/aws/awserr"
	"github.com/aws/aws-sdk-go/service/autoscaling"
	"github.com/aws/aws-sdk-go/service/elbv2"
	"github.com/hashicorp/terraform-plugin-sdk/helper/acctest"
	"github.com/hashicorp/terraform-plugin-sdk/helper/resource"
	"github.com/hashicorp/terraform-plugin-sdk/terraform"
	"github.com/terraform-providers/terraform-provider-aws/aws/internal/tfawsresource"
)

func init() {
	resource.AddTestSweepers("aws_autoscaling_group", &resource.Sweeper{
		Name: "aws_autoscaling_group",
		F:    testSweepAutoscalingGroups,
	})
}

func testSweepAutoscalingGroups(region string) error {
	client, err := sharedClientForRegion(region)
	if err != nil {
		return fmt.Errorf("error getting client: %s", err)
	}
	conn := client.(*AWSClient).autoscalingconn

	resp, err := conn.DescribeAutoScalingGroups(&autoscaling.DescribeAutoScalingGroupsInput{})
	if err != nil {
		if testSweepSkipSweepError(err) {
			log.Printf("[WARN] Skipping AutoScaling Group sweep for %s: %s", region, err)
			return nil
		}
		return fmt.Errorf("Error retrieving AutoScaling Groups in Sweeper: %s", err)
	}

	if len(resp.AutoScalingGroups) == 0 {
		log.Print("[DEBUG] No aws autoscaling groups to sweep")
		return nil
	}

	for _, asg := range resp.AutoScalingGroups {
		deleteopts := autoscaling.DeleteAutoScalingGroupInput{
			AutoScalingGroupName: asg.AutoScalingGroupName,
			ForceDelete:          aws.Bool(true),
		}

		err = resource.Retry(5*time.Minute, func() *resource.RetryError {
			if _, err := conn.DeleteAutoScalingGroup(&deleteopts); err != nil {
				if awserr, ok := err.(awserr.Error); ok {
					switch awserr.Code() {
					case "InvalidGroup.NotFound":
						return nil
					case "ResourceInUse", "ScalingActivityInProgress":
						return resource.RetryableError(awserr)
					}
				}

				// Didn't recognize the error, so shouldn't retry.
				return resource.NonRetryableError(err)
			}
			// Successful delete
			return nil
		})
		if err != nil {
			return err
		}
	}

	return nil
}

func TestAccAWSAutoScalingGroup_basic(t *testing.T) {
	var group autoscaling.Group
	var lc autoscaling.LaunchConfiguration

	randName := fmt.Sprintf("terraform-test-%s", acctest.RandString(10))

	resource.ParallelTest(t, resource.TestCase{
		PreCheck:     func() { testAccPreCheck(t) },
		Providers:    testAccProviders,
		CheckDestroy: testAccCheckAWSAutoScalingGroupDestroy,
		Steps: []resource.TestStep{
			{
				Config: testAccAWSAutoScalingGroupConfig(randName),
				Check: resource.ComposeTestCheckFunc(
					testAccCheckAWSAutoScalingGroupExists("aws_autoscaling_group.bar", &group),
					testAccCheckAWSAutoScalingGroupHealthyCapacity(&group, 2),
					testAccCheckAWSAutoScalingGroupAttributes(&group, randName),
					testAccMatchResourceAttrRegionalARN("aws_autoscaling_group.bar", "arn", "autoscaling", regexp.MustCompile(`autoScalingGroup:.+`)),
					tfawsresource.TestCheckTypeSetElemAttr("aws_autoscaling_group.bar", "availability_zones.*", "us-west-2a"),
					resource.TestCheckResourceAttr("aws_autoscaling_group.bar", "default_cooldown", "300"),
					resource.TestCheckResourceAttr("aws_autoscaling_group.bar", "desired_capacity", "4"),
					resource.TestCheckResourceAttr("aws_autoscaling_group.bar", "enabled_metrics.#", "0"),
					resource.TestCheckResourceAttr("aws_autoscaling_group.bar", "force_delete", "true"),
					resource.TestCheckResourceAttr("aws_autoscaling_group.bar", "health_check_grace_period", "300"),
					resource.TestCheckResourceAttr("aws_autoscaling_group.bar", "health_check_type", "ELB"),
					resource.TestCheckNoResourceAttr("aws_autoscaling_group.bar", "initial_lifecycle_hook.#"),
					resource.TestCheckResourceAttrPair("aws_autoscaling_group.bar", "launch_configuration", "aws_launch_configuration.foobar", "name"),
					resource.TestCheckResourceAttr("aws_autoscaling_group.bar", "launch_template.#", "0"),
					resource.TestCheckResourceAttr("aws_autoscaling_group.bar", "load_balancers.#", "0"),
					resource.TestCheckResourceAttr("aws_autoscaling_group.bar", "max_size", "5"),
					resource.TestCheckResourceAttr("aws_autoscaling_group.bar", "metrics_granularity", "1Minute"),
					resource.TestCheckResourceAttr("aws_autoscaling_group.bar", "min_size", "2"),
					resource.TestCheckResourceAttr("aws_autoscaling_group.bar", "mixed_instances_policy.#", "0"),
					resource.TestCheckResourceAttr("aws_autoscaling_group.bar", "name", randName),
					resource.TestCheckResourceAttr("aws_autoscaling_group.bar", "placement_group", ""),
					resource.TestCheckResourceAttr("aws_autoscaling_group.bar", "protect_from_scale_in", "false"),
					testAccCheckResourceAttrGlobalARN("aws_autoscaling_group.bar", "service_linked_role_arn", "iam", "role/aws-service-role/autoscaling.amazonaws.com/AWSServiceRoleForAutoScaling"),
					resource.TestCheckResourceAttr("aws_autoscaling_group.bar", "suspended_processes.#", "0"),
					resource.TestCheckNoResourceAttr("aws_autoscaling_group.bar", "tag.#"),
					resource.TestCheckResourceAttr("aws_autoscaling_group.bar", "tags.#", "3"),
					resource.TestCheckResourceAttr("aws_autoscaling_group.bar", "target_group_arns.#", "0"),
					resource.TestCheckResourceAttr("aws_autoscaling_group.bar", "termination_policies.#", "2"),
					resource.TestCheckResourceAttr("aws_autoscaling_group.bar", "termination_policies.0", "OldestInstance"),
					resource.TestCheckResourceAttr("aws_autoscaling_group.bar", "termination_policies.1", "ClosestToNextInstanceHour"),
					resource.TestCheckResourceAttr("aws_autoscaling_group.bar", "vpc_zone_identifier.#", "0"),
					resource.TestCheckResourceAttr("aws_autoscaling_group.bar", "max_instance_lifetime", "0"),
				),
			},
			{
				ResourceName:      "aws_autoscaling_group.bar",
				ImportState:       true,
				ImportStateVerify: true,
				ImportStateVerifyIgnore: []string{
					"force_delete",
					"initial_lifecycle_hook",
					"name_prefix",
					"tag",
					"tags",
					"wait_for_capacity_timeout",
					"wait_for_elb_capacity",
				},
			},
			{
				Config: testAccAWSAutoScalingGroupConfigUpdate(randName),
				Check: resource.ComposeTestCheckFunc(
					testAccCheckAWSAutoScalingGroupExists("aws_autoscaling_group.bar", &group),
					testAccCheckAWSLaunchConfigurationExists("aws_launch_configuration.new", &lc),
					resource.TestCheckResourceAttr(
						"aws_autoscaling_group.bar", "desired_capacity", "5"),
					resource.TestCheckResourceAttr(
						"aws_autoscaling_group.bar", "termination_policies.0", "ClosestToNextInstanceHour"),
					resource.TestCheckResourceAttr(
						"aws_autoscaling_group.bar", "protect_from_scale_in", "true"),
					testLaunchConfigurationName("aws_autoscaling_group.bar", &lc),
					testAccCheckAutoscalingTags(&group.Tags, "FromTags1Changed", map[string]interface{}{
						"value":               "value1changed",
						"propagate_at_launch": true,
					}),
					testAccCheckAutoscalingTags(&group.Tags, "FromTags2", map[string]interface{}{
						"value":               "value2changed",
						"propagate_at_launch": true,
					}),
					testAccCheckAutoscalingTags(&group.Tags, "FromTags3", map[string]interface{}{
						"value":               "value3",
						"propagate_at_launch": true,
					}),
				),
			},
		},
	})
}

func TestAccAWSAutoScalingGroup_namePrefix(t *testing.T) {
	nameRegexp := regexp.MustCompile("^tf-test-")

	resource.ParallelTest(t, resource.TestCase{
		PreCheck:     func() { testAccPreCheck(t) },
		Providers:    testAccProviders,
		CheckDestroy: testAccCheckAWSAutoScalingGroupDestroy,
		Steps: []resource.TestStep{
			{
				Config: testAccAWSAutoScalingGroupConfig_namePrefix,
				Check: resource.ComposeTestCheckFunc(
					resource.TestMatchResourceAttr(
						"aws_autoscaling_group.test", "name", nameRegexp),
					resource.TestCheckResourceAttrSet(
						"aws_autoscaling_group.test", "arn"),
				),
			},
			{
				ResourceName:      "aws_autoscaling_group.test",
				ImportState:       true,
				ImportStateVerify: true,
				ImportStateVerifyIgnore: []string{
					"force_delete",
					"initial_lifecycle_hook",
					"name_prefix",
					"tag",
					"tags",
					"wait_for_capacity_timeout",
					"wait_for_elb_capacity",
				},
			},
		},
	})
}

func TestAccAWSAutoScalingGroup_autoGeneratedName(t *testing.T) {
	asgNameRegexp := regexp.MustCompile("^tf-asg-")

	resource.ParallelTest(t, resource.TestCase{
		PreCheck:     func() { testAccPreCheck(t) },
		Providers:    testAccProviders,
		CheckDestroy: testAccCheckAWSAutoScalingGroupDestroy,
		Steps: []resource.TestStep{
			{
				Config: testAccAWSAutoScalingGroupConfig_autoGeneratedName,
				Check: resource.ComposeTestCheckFunc(
					resource.TestMatchResourceAttr(
						"aws_autoscaling_group.bar", "name", asgNameRegexp),
					resource.TestCheckResourceAttrSet(
						"aws_autoscaling_group.bar", "arn"),
				),
			},
			{
				ResourceName:      "aws_autoscaling_group.bar",
				ImportState:       true,
				ImportStateVerify: true,
				ImportStateVerifyIgnore: []string{
					"force_delete",
					"initial_lifecycle_hook",
					"name_prefix",
					"tag",
					"tags",
					"wait_for_capacity_timeout",
					"wait_for_elb_capacity",
				},
			},
		},
	})
}

func TestAccAWSAutoScalingGroup_terminationPolicies(t *testing.T) {
	resource.ParallelTest(t, resource.TestCase{
		PreCheck:     func() { testAccPreCheck(t) },
		Providers:    testAccProviders,
		CheckDestroy: testAccCheckAWSAutoScalingGroupDestroy,
		Steps: []resource.TestStep{
			{
				Config: testAccAWSAutoScalingGroupConfig_terminationPoliciesEmpty,
				Check: resource.ComposeTestCheckFunc(
					resource.TestCheckResourceAttr(
						"aws_autoscaling_group.bar", "termination_policies.#", "0"),
				),
			},
			{
				ResourceName:      "aws_autoscaling_group.bar",
				ImportState:       true,
				ImportStateVerify: true,
				ImportStateVerifyIgnore: []string{
					"force_delete",
					"initial_lifecycle_hook",
					"name_prefix",
					"tag",
					"tags",
					"wait_for_capacity_timeout",
					"wait_for_elb_capacity",
				},
			},
			{
				Config: testAccAWSAutoScalingGroupConfig_terminationPoliciesUpdate,
				Check: resource.ComposeTestCheckFunc(
					resource.TestCheckResourceAttr(
						"aws_autoscaling_group.bar", "termination_policies.#", "1"),
					resource.TestCheckResourceAttr(
						"aws_autoscaling_group.bar", "termination_policies.0", "OldestInstance"),
				),
			},
			{
				ResourceName:      "aws_autoscaling_group.bar",
				ImportState:       true,
				ImportStateVerify: true,
				ImportStateVerifyIgnore: []string{
					"force_delete",
					"initial_lifecycle_hook",
					"name_prefix",
					"tag",
					"tags",
					"wait_for_capacity_timeout",
					"wait_for_elb_capacity",
				},
			},
			{
				Config: testAccAWSAutoScalingGroupConfig_terminationPoliciesExplicitDefault,
				Check: resource.ComposeTestCheckFunc(
					resource.TestCheckResourceAttr(
						"aws_autoscaling_group.bar", "termination_policies.#", "1"),
					resource.TestCheckResourceAttr(
						"aws_autoscaling_group.bar", "termination_policies.0", "Default"),
				),
			},
			{
				Config: testAccAWSAutoScalingGroupConfig_terminationPoliciesEmpty,
				Check: resource.ComposeTestCheckFunc(
					resource.TestCheckResourceAttr(
						"aws_autoscaling_group.bar", "termination_policies.#", "0"),
				),
			},
		},
	})
}

func TestAccAWSAutoScalingGroup_tags(t *testing.T) {
	var group autoscaling.Group

	randName := fmt.Sprintf("tf-test-%s", acctest.RandString(5))

	resource.ParallelTest(t, resource.TestCase{
		PreCheck:     func() { testAccPreCheck(t) },
		Providers:    testAccProviders,
		CheckDestroy: testAccCheckAWSAutoScalingGroupDestroy,
		Steps: []resource.TestStep{
			{
				Config: testAccAWSAutoScalingGroupConfig(randName),
				Check: resource.ComposeTestCheckFunc(
					testAccCheckAWSAutoScalingGroupExists("aws_autoscaling_group.bar", &group),
					testAccCheckAutoscalingTags(&group.Tags, "FromTags1", map[string]interface{}{
						"value":               "value1",
						"propagate_at_launch": true,
					}),
					testAccCheckAutoscalingTags(&group.Tags, "FromTags2", map[string]interface{}{
						"value":               "value2",
						"propagate_at_launch": true,
					}),
					testAccCheckAutoscalingTags(&group.Tags, "FromTags3", map[string]interface{}{
						"value":               "value3",
						"propagate_at_launch": true,
					}),
				),
			},
			{
				ResourceName:      "aws_autoscaling_group.bar",
				ImportState:       true,
				ImportStateVerify: true,
				ImportStateVerifyIgnore: []string{
					"force_delete",
					"initial_lifecycle_hook",
					"name_prefix",
					"tag",
					"tags",
					"wait_for_capacity_timeout",
					"wait_for_elb_capacity",
				},
			},
			{
				Config: testAccAWSAutoScalingGroupConfigUpdate(randName),
				Check: resource.ComposeTestCheckFunc(
					testAccCheckAWSAutoScalingGroupExists("aws_autoscaling_group.bar", &group),
					testAccCheckAutoscalingTagNotExists(&group.Tags, "Foo"),
					testAccCheckAutoscalingTags(&group.Tags, "FromTags1Changed", map[string]interface{}{
						"value":               "value1changed",
						"propagate_at_launch": true,
					}),
					testAccCheckAutoscalingTags(&group.Tags, "FromTags2", map[string]interface{}{
						"value":               "value2changed",
						"propagate_at_launch": true,
					}),
					testAccCheckAutoscalingTags(&group.Tags, "FromTags3", map[string]interface{}{
						"value":               "value3",
						"propagate_at_launch": true,
					}),
				),
			},
		},
	})
}

func TestAccAWSAutoScalingGroup_VpcUpdates(t *testing.T) {
	var group autoscaling.Group

	resource.ParallelTest(t, resource.TestCase{
		PreCheck:     func() { testAccPreCheck(t) },
		Providers:    testAccProviders,
		CheckDestroy: testAccCheckAWSAutoScalingGroupDestroy,
		Steps: []resource.TestStep{
			{
				Config: testAccAWSAutoScalingGroupConfigWithAZ,
				Check: resource.ComposeTestCheckFunc(
					testAccCheckAWSAutoScalingGroupExists("aws_autoscaling_group.bar", &group),
					resource.TestCheckResourceAttr(
						"aws_autoscaling_group.bar", "availability_zones.#", "1"),
					tfawsresource.TestCheckTypeSetElemAttr("aws_autoscaling_group.bar", "availability_zones.*", "us-west-2a"),
					resource.TestCheckResourceAttr(
						"aws_autoscaling_group.bar", "vpc_zone_identifier.#", "0"),
				),
			},
			{
				ResourceName:      "aws_autoscaling_group.bar",
				ImportState:       true,
				ImportStateVerify: true,
				ImportStateVerifyIgnore: []string{
					"force_delete",
					"initial_lifecycle_hook",
					"name_prefix",
					"tag",
					"tags",
					"wait_for_capacity_timeout",
					"wait_for_elb_capacity",
				},
			},
			{
				Config: testAccAWSAutoScalingGroupConfigWithVPCIdent,
				Check: resource.ComposeTestCheckFunc(
					testAccCheckAWSAutoScalingGroupExists("aws_autoscaling_group.bar", &group),
					testAccCheckAWSAutoScalingGroupAttributesVPCZoneIdentifier(&group),
					resource.TestCheckResourceAttr(
						"aws_autoscaling_group.bar", "availability_zones.#", "1"),
					tfawsresource.TestCheckTypeSetElemAttr("aws_autoscaling_group.bar", "availability_zones.*", "us-west-2a"),
					resource.TestCheckResourceAttr(
						"aws_autoscaling_group.bar", "vpc_zone_identifier.#", "1"),
				),
			},
		},
	})
}

func TestAccAWSAutoScalingGroup_WithLoadBalancer(t *testing.T) {
	var group autoscaling.Group

	resource.ParallelTest(t, resource.TestCase{
		PreCheck:     func() { testAccPreCheck(t) },
		Providers:    testAccProviders,
		CheckDestroy: testAccCheckAWSAutoScalingGroupDestroy,
		Steps: []resource.TestStep{
			{
				Config: testAccAWSAutoScalingGroupConfigWithLoadBalancer,
				Check: resource.ComposeTestCheckFunc(
					testAccCheckAWSAutoScalingGroupExists("aws_autoscaling_group.bar", &group),
					testAccCheckAWSAutoScalingGroupAttributesLoadBalancer(&group),
				),
			},
			{
				ResourceName:      "aws_autoscaling_group.bar",
				ImportState:       true,
				ImportStateVerify: true,
				ImportStateVerifyIgnore: []string{
					"force_delete",
					"initial_lifecycle_hook",
					"name_prefix",
					"tag",
					"tags",
					"wait_for_capacity_timeout",
					"wait_for_elb_capacity",
				},
			},
		},
	})
}

func TestAccAWSAutoScalingGroup_WithLoadBalancer_ToTargetGroup(t *testing.T) {
	var group autoscaling.Group

	resource.ParallelTest(t, resource.TestCase{
		PreCheck:     func() { testAccPreCheck(t) },
		Providers:    testAccProviders,
		CheckDestroy: testAccCheckAWSAutoScalingGroupDestroy,
		Steps: []resource.TestStep{
			{
				Config: testAccAWSAutoScalingGroupConfigWithLoadBalancer,
				Check: resource.ComposeTestCheckFunc(
					testAccCheckAWSAutoScalingGroupExists("aws_autoscaling_group.bar", &group),
					resource.TestCheckResourceAttr("aws_autoscaling_group.bar", "load_balancers.#", "1"),
					resource.TestCheckResourceAttr("aws_autoscaling_group.bar", "target_group_arns.#", "0"),
				),
			},
			{
				ResourceName:      "aws_autoscaling_group.bar",
				ImportState:       true,
				ImportStateVerify: true,
				ImportStateVerifyIgnore: []string{
					"force_delete",
					"initial_lifecycle_hook",
					"name_prefix",
					"tag",
					"tags",
					"wait_for_capacity_timeout",
					"wait_for_elb_capacity",
				},
			},
			{
				Config: testAccAWSAutoScalingGroupConfigWithTargetGroup,
				Check: resource.ComposeTestCheckFunc(
					testAccCheckAWSAutoScalingGroupExists("aws_autoscaling_group.bar", &group),
					resource.TestCheckResourceAttr("aws_autoscaling_group.bar", "target_group_arns.#", "1"),
					// DEPRECATED: This value will be 0 when Computed: true is removed
					resource.TestCheckResourceAttr("aws_autoscaling_group.bar", "load_balancers.#", "1"),
				),
			},
			{
				ResourceName:      "aws_autoscaling_group.bar",
				ImportState:       true,
				ImportStateVerify: true,
				ImportStateVerifyIgnore: []string{
					"force_delete",
					"initial_lifecycle_hook",
					"name_prefix",
					"tag",
					"tags",
					"wait_for_capacity_timeout",
					"wait_for_elb_capacity",
				},
			},
			{
				Config: testAccAWSAutoScalingGroupConfigWithLoadBalancer,
				Check: resource.ComposeTestCheckFunc(
					testAccCheckAWSAutoScalingGroupExists("aws_autoscaling_group.bar", &group),
					resource.TestCheckResourceAttr("aws_autoscaling_group.bar", "load_balancers.#", "1"),
					// DEPRECATED: This value will be 0 when Computed: true is removed
					resource.TestCheckResourceAttr("aws_autoscaling_group.bar", "target_group_arns.#", "1"),
				),
			},
			{
				ResourceName:      "aws_autoscaling_group.bar",
				ImportState:       true,
				ImportStateVerify: true,
				ImportStateVerifyIgnore: []string{
					"force_delete",
					"initial_lifecycle_hook",
					"name_prefix",
					"tag",
					"tags",
					"wait_for_capacity_timeout",
					"wait_for_elb_capacity",
				},
			},
		},
	})
}

func TestAccAWSAutoScalingGroup_withPlacementGroup(t *testing.T) {
	var group autoscaling.Group

	randName := fmt.Sprintf("tf-test-%s", acctest.RandString(5))
	resource.ParallelTest(t, resource.TestCase{
		PreCheck:     func() { testAccPreCheck(t) },
		Providers:    testAccProviders,
		CheckDestroy: testAccCheckAWSAutoScalingGroupDestroy,
		Steps: []resource.TestStep{
			{
				Config: testAccAWSAutoScalingGroupConfig_withPlacementGroup(randName),
				Check: resource.ComposeTestCheckFunc(
					testAccCheckAWSAutoScalingGroupExists("aws_autoscaling_group.bar", &group),
					resource.TestCheckResourceAttr(
						"aws_autoscaling_group.bar", "placement_group", randName),
				),
			},
			{
				ResourceName:      "aws_autoscaling_group.bar",
				ImportState:       true,
				ImportStateVerify: true,
				ImportStateVerifyIgnore: []string{
					"force_delete",
					"initial_lifecycle_hook",
					"name_prefix",
					"tag",
					"tags",
					"wait_for_capacity_timeout",
					"wait_for_elb_capacity",
				},
			},
		},
	})
}

func TestAccAWSAutoScalingGroup_enablingMetrics(t *testing.T) {
	var group autoscaling.Group
	randName := fmt.Sprintf("terraform-test-%s", acctest.RandString(10))

	resource.ParallelTest(t, resource.TestCase{
		PreCheck:     func() { testAccPreCheck(t) },
		Providers:    testAccProviders,
		CheckDestroy: testAccCheckAWSAutoScalingGroupDestroy,
		Steps: []resource.TestStep{
			{
				Config: testAccAWSAutoScalingGroupConfig(randName),
				Check: resource.ComposeTestCheckFunc(
					testAccCheckAWSAutoScalingGroupExists("aws_autoscaling_group.bar", &group),
					resource.TestCheckNoResourceAttr(
						"aws_autoscaling_group.bar", "enabled_metrics"),
				),
			},
			{
				ResourceName:      "aws_autoscaling_group.bar",
				ImportState:       true,
				ImportStateVerify: true,
				ImportStateVerifyIgnore: []string{
					"force_delete",
					"initial_lifecycle_hook",
					"name_prefix",
					"tag",
					"tags",
					"wait_for_capacity_timeout",
					"wait_for_elb_capacity",
				},
			},
			{
				Config: testAccAWSAutoscalingMetricsCollectionConfig_updatingMetricsCollected,
				Check: resource.ComposeTestCheckFunc(
					testAccCheckAWSAutoScalingGroupExists("aws_autoscaling_group.bar", &group),
					resource.TestCheckResourceAttr(
						"aws_autoscaling_group.bar", "enabled_metrics.#", "5"),
				),
			},
		},
	})
}

func TestAccAWSAutoScalingGroup_suspendingProcesses(t *testing.T) {
	var group autoscaling.Group
	randName := fmt.Sprintf("terraform-test-%s", acctest.RandString(10))

	resource.ParallelTest(t, resource.TestCase{
		PreCheck:     func() { testAccPreCheck(t) },
		Providers:    testAccProviders,
		CheckDestroy: testAccCheckAWSAutoScalingGroupDestroy,
		Steps: []resource.TestStep{
			{
				Config: testAccAWSAutoScalingGroupConfig(randName),
				Check: resource.ComposeTestCheckFunc(
					testAccCheckAWSAutoScalingGroupExists("aws_autoscaling_group.bar", &group),
					resource.TestCheckResourceAttr(
						"aws_autoscaling_group.bar", "suspended_processes.#", "0"),
				),
			},
			{
				Config: testAccAWSAutoScalingGroupConfigWithSuspendedProcesses(randName),
				Check: resource.ComposeTestCheckFunc(
					testAccCheckAWSAutoScalingGroupExists("aws_autoscaling_group.bar", &group),
					resource.TestCheckResourceAttr(
						"aws_autoscaling_group.bar", "suspended_processes.#", "2"),
				),
			},
			{
				ResourceName:      "aws_autoscaling_group.bar",
				ImportState:       true,
				ImportStateVerify: true,
				ImportStateVerifyIgnore: []string{
					"force_delete",
					"initial_lifecycle_hook",
					"name_prefix",
					"tag",
					"tags",
					"wait_for_capacity_timeout",
					"wait_for_elb_capacity",
				},
			},
			{
				Config: testAccAWSAutoScalingGroupConfigWithSuspendedProcessesUpdated(randName),
				Check: resource.ComposeTestCheckFunc(
					testAccCheckAWSAutoScalingGroupExists("aws_autoscaling_group.bar", &group),
					resource.TestCheckResourceAttr(
						"aws_autoscaling_group.bar", "suspended_processes.#", "2"),
				),
			},
		},
	})
}

func TestAccAWSAutoScalingGroup_withMetrics(t *testing.T) {
	var group autoscaling.Group

	resource.ParallelTest(t, resource.TestCase{
		PreCheck:     func() { testAccPreCheck(t) },
		Providers:    testAccProviders,
		CheckDestroy: testAccCheckAWSAutoScalingGroupDestroy,
		Steps: []resource.TestStep{
			{
				Config: testAccAWSAutoscalingMetricsCollectionConfig_allMetricsCollected,
				Check: resource.ComposeTestCheckFunc(
					testAccCheckAWSAutoScalingGroupExists("aws_autoscaling_group.bar", &group),
					resource.TestCheckResourceAttr(
						"aws_autoscaling_group.bar", "enabled_metrics.#", "13"),
				),
			},
			{
				ResourceName:      "aws_autoscaling_group.bar",
				ImportState:       true,
				ImportStateVerify: true,
				ImportStateVerifyIgnore: []string{
					"force_delete",
					"initial_lifecycle_hook",
					"name_prefix",
					"tag",
					"tags",
					"wait_for_capacity_timeout",
					"wait_for_elb_capacity",
				},
			},
			{
				Config: testAccAWSAutoscalingMetricsCollectionConfig_updatingMetricsCollected,
				Check: resource.ComposeTestCheckFunc(
					testAccCheckAWSAutoScalingGroupExists("aws_autoscaling_group.bar", &group),
					resource.TestCheckResourceAttr(
						"aws_autoscaling_group.bar", "enabled_metrics.#", "5"),
				),
			},
		},
	})
}

func TestAccAWSAutoScalingGroup_serviceLinkedRoleARN(t *testing.T) {
	var group autoscaling.Group

	resource.ParallelTest(t, resource.TestCase{
		PreCheck:     func() { testAccPreCheck(t) },
		Providers:    testAccProviders,
		CheckDestroy: testAccCheckAWSAutoScalingGroupDestroy,
		Steps: []resource.TestStep{
			{
				Config: testAccAWSAutoScalingGroupConfig_withServiceLinkedRoleARN,
				Check: resource.ComposeTestCheckFunc(
					testAccCheckAWSAutoScalingGroupExists("aws_autoscaling_group.bar", &group),
					resource.TestCheckResourceAttrSet(
						"aws_autoscaling_group.bar", "service_linked_role_arn"),
				),
			},
			{
				ResourceName:      "aws_autoscaling_group.bar",
				ImportState:       true,
				ImportStateVerify: true,
				ImportStateVerifyIgnore: []string{
					"force_delete",
					"initial_lifecycle_hook",
					"name_prefix",
					"tag",
					"tags",
					"wait_for_capacity_timeout",
					"wait_for_elb_capacity",
				},
			},
		},
	})
}

func TestAccAWSAutoScalingGroup_MaxInstanceLifetime(t *testing.T) {
	var group autoscaling.Group

	resource.ParallelTest(t, resource.TestCase{
		PreCheck:     func() { testAccPreCheck(t) },
		Providers:    testAccProviders,
		CheckDestroy: testAccCheckAWSAutoScalingGroupDestroy,
		Steps: []resource.TestStep{
			{
				Config: testAccAWSAutoScalingGroupConfig_withMaxInstanceLifetime,
				Check: resource.ComposeTestCheckFunc(
					testAccCheckAWSAutoScalingGroupExists("aws_autoscaling_group.bar", &group),
					resource.TestCheckResourceAttr(
						"aws_autoscaling_group.bar", "max_instance_lifetime", "864000"),
				),
			},
			{
				ResourceName:      "aws_autoscaling_group.bar",
				ImportState:       true,
				ImportStateVerify: true,
				ImportStateVerifyIgnore: []string{
					"force_delete",
					"initial_lifecycle_hook",
					"name_prefix",
					"tag",
					"tags",
					"wait_for_capacity_timeout",
					"wait_for_elb_capacity",
				},
			},
			{
				Config: testAccAWSAutoScalingGroupConfig_withMaxInstanceLifetime_update,
				Check: resource.ComposeTestCheckFunc(
					testAccCheckAWSAutoScalingGroupExists("aws_autoscaling_group.bar", &group),
					resource.TestCheckResourceAttr(
						"aws_autoscaling_group.bar", "max_instance_lifetime", "604800"),
				),
			},
		},
	})
}

func TestAccAWSAutoScalingGroup_ALB_TargetGroups(t *testing.T) {
	var group autoscaling.Group
	var tg elbv2.TargetGroup
	var tg2 elbv2.TargetGroup

	testCheck := func(targets []*elbv2.TargetGroup) resource.TestCheckFunc {
		return func(*terraform.State) error {
			var ts []string
			var gs []string
			for _, t := range targets {
				ts = append(ts, *t.TargetGroupArn)
			}

			for _, s := range group.TargetGroupARNs {
				gs = append(gs, *s)
			}

			sort.Strings(ts)
			sort.Strings(gs)

			if !reflect.DeepEqual(ts, gs) {
				return fmt.Errorf("Error: target group match not found!\nASG Target groups: %#v\nTarget Group: %#v", ts, gs)
			}
			return nil
		}
	}

	resource.ParallelTest(t, resource.TestCase{
		PreCheck:     func() { testAccPreCheck(t) },
		Providers:    testAccProviders,
		CheckDestroy: testAccCheckAWSAutoScalingGroupDestroy,
		Steps: []resource.TestStep{
			{
				Config: testAccAWSAutoScalingGroupConfig_ALB_TargetGroup_pre,
				Check: resource.ComposeAggregateTestCheckFunc(
					testAccCheckAWSAutoScalingGroupExists("aws_autoscaling_group.bar", &group),
					testAccCheckAWSLBTargetGroupExists("aws_lb_target_group.test", &tg),
					resource.TestCheckResourceAttr(
						"aws_autoscaling_group.bar", "target_group_arns.#", "0"),
				),
			},

			{
				Config: testAccAWSAutoScalingGroupConfig_ALB_TargetGroup_post_duo,
				Check: resource.ComposeAggregateTestCheckFunc(
					testAccCheckAWSAutoScalingGroupExists("aws_autoscaling_group.bar", &group),
					testAccCheckAWSLBTargetGroupExists("aws_lb_target_group.test", &tg),
					testAccCheckAWSLBTargetGroupExists("aws_lb_target_group.test_more", &tg2),
					testCheck([]*elbv2.TargetGroup{&tg, &tg2}),
					resource.TestCheckResourceAttr(
						"aws_autoscaling_group.bar", "target_group_arns.#", "2"),
				),
			},
			{
				ResourceName:      "aws_autoscaling_group.bar",
				ImportState:       true,
				ImportStateVerify: true,
				ImportStateVerifyIgnore: []string{
					"force_delete",
					"initial_lifecycle_hook",
					"name_prefix",
					"tag",
					"tags",
					"wait_for_capacity_timeout",
					"wait_for_elb_capacity",
				},
			},
			{
				Config: testAccAWSAutoScalingGroupConfig_ALB_TargetGroup_post,
				Check: resource.ComposeAggregateTestCheckFunc(
					testAccCheckAWSAutoScalingGroupExists("aws_autoscaling_group.bar", &group),
					testAccCheckAWSLBTargetGroupExists("aws_lb_target_group.test", &tg),
					testCheck([]*elbv2.TargetGroup{&tg}),
					resource.TestCheckResourceAttr(
						"aws_autoscaling_group.bar", "target_group_arns.#", "1"),
				),
			},
		},
	})
}

// Reference: https://github.com/terraform-providers/terraform-provider-aws/issues/256
func TestAccAWSAutoScalingGroup_TargetGroupArns(t *testing.T) {
	var group autoscaling.Group
	resourceName := "aws_autoscaling_group.test"
	rName := acctest.RandomWithPrefix("tf-acc-test")

	resource.ParallelTest(t, resource.TestCase{
		PreCheck:     func() { testAccPreCheck(t) },
		Providers:    testAccProviders,
		CheckDestroy: testAccCheckAWSAutoScalingGroupDestroy,
		Steps: []resource.TestStep{
			{
				Config: testAccAWSAutoScalingGroupConfig_TargetGroupArns(rName, 11),
				Check: resource.ComposeTestCheckFunc(
					testAccCheckAWSAutoScalingGroupExists(resourceName, &group),
					resource.TestCheckResourceAttr(resourceName, "target_group_arns.#", "11"),
				),
			},
			{
				ResourceName:      resourceName,
				ImportState:       true,
				ImportStateVerify: true,
				ImportStateVerifyIgnore: []string{
					"force_delete",
					"initial_lifecycle_hook",
					"name_prefix",
					"tag",
					"tags",
					"wait_for_capacity_timeout",
					"wait_for_elb_capacity",
				},
			},
			{
				Config: testAccAWSAutoScalingGroupConfig_TargetGroupArns(rName, 0),
				Check: resource.ComposeTestCheckFunc(
					testAccCheckAWSAutoScalingGroupExists(resourceName, &group),
					resource.TestCheckResourceAttr(resourceName, "target_group_arns.#", "0"),
				),
			},
			{
				Config: testAccAWSAutoScalingGroupConfig_TargetGroupArns(rName, 11),
				Check: resource.ComposeTestCheckFunc(
					testAccCheckAWSAutoScalingGroupExists(resourceName, &group),
					resource.TestCheckResourceAttr(resourceName, "target_group_arns.#", "11"),
				),
			},
		},
	})
}

func testAccAWSAutoScalingGroupConfig_TargetGroupArns(rName string, tgCount int) string {
	return fmt.Sprintf(`
data "aws_ami" "test" {
  most_recent = true
  owners      = ["amazon"]

  filter {
    name   = "name"
    values = ["amzn-ami-hvm-*-x86_64-gp2"]
  }
}

data "aws_availability_zones" "available" {
  # t2.micro is not supported in us-west-2d
  exclude_zone_ids = ["usw2-az4"]
  state            = "available"

  filter {
    name   = "opt-in-status"
    values = ["opt-in-not-required"]
  }
}

resource "aws_launch_template" "test" {
  image_id      = data.aws_ami.test.id
  instance_type = "t3.micro"
  name          = %[1]q
}

resource "aws_vpc" "test" {
  cidr_block = "10.0.0.0/16"

  tags = {
    Name = %[1]q
  }
}

resource "aws_subnet" "test" {
  availability_zone = data.aws_availability_zones.available.names[0]
  cidr_block        = "10.0.0.0/24"
  vpc_id            = aws_vpc.test.id

  tags = {
    Name = %[1]q
  }
}

resource "aws_lb_target_group" "test" {
  count = %[2]d

  port     = 80
  protocol = "HTTP"
  vpc_id   = "${aws_vpc.test.id}"
}

resource "aws_autoscaling_group" "test" {
  force_delete        = true
  max_size            = 0
  min_size            = 0
  target_group_arns   = length(aws_lb_target_group.test) > 0 ? aws_lb_target_group.test[*].arn : []
  vpc_zone_identifier = [aws_subnet.test.id]

  launch_template {
    id = aws_launch_template.test.id
  }
}
`, rName, tgCount)
}

func TestAccAWSAutoScalingGroup_initialLifecycleHook(t *testing.T) {
	var group autoscaling.Group

	randName := fmt.Sprintf("terraform-test-%s", acctest.RandString(10))

	resource.ParallelTest(t, resource.TestCase{
		PreCheck:     func() { testAccPreCheck(t) },
		Providers:    testAccProviders,
		CheckDestroy: testAccCheckAWSAutoScalingGroupDestroy,
		Steps: []resource.TestStep{
			{
				Config: testAccAWSAutoScalingGroupWithHookConfig(randName),
				Check: resource.ComposeTestCheckFunc(
					testAccCheckAWSAutoScalingGroupExists("aws_autoscaling_group.bar", &group),
					testAccCheckAWSAutoScalingGroupHealthyCapacity(&group, 2),
					resource.TestCheckResourceAttr(
						"aws_autoscaling_group.bar", "initial_lifecycle_hook.#", "1"),
					tfawsresource.TestCheckTypeSetElemNestedAttrs("aws_autoscaling_group.bar", "initial_lifecycle_hook.*", map[string]string{
						"default_result": "CONTINUE",
						"name":           "launching",
					}),
					// TODO: TypeSet check rewrite check to avoid hash reference
					testAccCheckAWSAutoScalingGroupInitialLifecycleHookExists(
						"aws_autoscaling_group.bar", "initial_lifecycle_hook.391359060.name"),
				),
			},
			{
				ResourceName:      "aws_autoscaling_group.bar",
				ImportState:       true,
				ImportStateVerify: true,
				ImportStateVerifyIgnore: []string{
					"force_delete",
					"initial_lifecycle_hook",
					"name_prefix",
					"tag",
					"tags",
					"wait_for_capacity_timeout",
					"wait_for_elb_capacity",
				},
			},
		},
	})
}

func TestAccAWSAutoScalingGroup_ALB_TargetGroups_ELBCapacity(t *testing.T) {
	var group autoscaling.Group
	var tg elbv2.TargetGroup

	rInt := acctest.RandInt()

	resource.ParallelTest(t, resource.TestCase{
		PreCheck:     func() { testAccPreCheck(t) },
		Providers:    testAccProviders,
		CheckDestroy: testAccCheckAWSAutoScalingGroupDestroy,
		Steps: []resource.TestStep{
			{
				Config: testAccAWSAutoScalingGroupConfig_ALB_TargetGroup_ELBCapacity(rInt),
				Check: resource.ComposeAggregateTestCheckFunc(
					testAccCheckAWSAutoScalingGroupExists("aws_autoscaling_group.bar", &group),
					testAccCheckAWSLBTargetGroupExists("aws_lb_target_group.test", &tg),
					testAccCheckAWSALBTargetGroupHealthy(&tg),
				),
			},
			{
				ResourceName:      "aws_autoscaling_group.bar",
				ImportState:       true,
				ImportStateVerify: true,
				ImportStateVerifyIgnore: []string{
					"force_delete",
					"initial_lifecycle_hook",
					"name_prefix",
					"tag",
					"tags",
					"wait_for_capacity_timeout",
					"wait_for_elb_capacity",
				},
			},
		},
	})
}

func testAccCheckAWSAutoScalingGroupDestroy(s *terraform.State) error {
	conn := testAccProvider.Meta().(*AWSClient).autoscalingconn

	for _, rs := range s.RootModule().Resources {
		if rs.Type != "aws_autoscaling_group" {
			continue
		}

		// Try to find the Group
		describeGroups, err := conn.DescribeAutoScalingGroups(
			&autoscaling.DescribeAutoScalingGroupsInput{
				AutoScalingGroupNames: []*string{aws.String(rs.Primary.ID)},
			})

		if err == nil {
			if len(describeGroups.AutoScalingGroups) != 0 &&
				*describeGroups.AutoScalingGroups[0].AutoScalingGroupName == rs.Primary.ID {
				return fmt.Errorf("AutoScaling Group still exists")
			}
		}

		// Verify the error
		ec2err, ok := err.(awserr.Error)
		if !ok {
			return err
		}
		if ec2err.Code() != "InvalidGroup.NotFound" {
			return err
		}
	}

	return nil
}

func testAccCheckAWSAutoScalingGroupAttributes(group *autoscaling.Group, name string) resource.TestCheckFunc {
	return func(s *terraform.State) error {
		if *group.AvailabilityZones[0] != "us-west-2a" {
			return fmt.Errorf("Bad availability_zones: %#v", group.AvailabilityZones[0])
		}

		if *group.AutoScalingGroupName != name {
			return fmt.Errorf("Bad Autoscaling Group name, expected (%s), got (%s)", name, *group.AutoScalingGroupName)
		}

		if *group.MaxSize != 5 {
			return fmt.Errorf("Bad max_size: %d", *group.MaxSize)
		}

		if *group.MinSize != 2 {
			return fmt.Errorf("Bad max_size: %d", *group.MinSize)
		}

		if *group.HealthCheckType != "ELB" {
			return fmt.Errorf("Bad health_check_type,\nexpected: %s\ngot: %s", "ELB", *group.HealthCheckType)
		}

		if *group.HealthCheckGracePeriod != 300 {
			return fmt.Errorf("Bad health_check_grace_period: %d", *group.HealthCheckGracePeriod)
		}

		if *group.DesiredCapacity != 4 {
			return fmt.Errorf("Bad desired_capacity: %d", *group.DesiredCapacity)
		}

		if *group.LaunchConfigurationName == "" {
			return fmt.Errorf("Bad launch configuration name: %s", *group.LaunchConfigurationName)
		}

		t := &autoscaling.TagDescription{
			Key:               aws.String("FromTags1"),
			Value:             aws.String("value1"),
			PropagateAtLaunch: aws.Bool(true),
			ResourceType:      aws.String("auto-scaling-group"),
			ResourceId:        group.AutoScalingGroupName,
		}

		if !reflect.DeepEqual(group.Tags[0], t) {
			return fmt.Errorf(
				"Got:\n\n%#v\n\nExpected:\n\n%#v\n",
				group.Tags[0],
				t)
		}

		return nil
	}
}

func testAccCheckAWSAutoScalingGroupAttributesLoadBalancer(group *autoscaling.Group) resource.TestCheckFunc {
	return func(s *terraform.State) error {
		if len(group.LoadBalancerNames) != 1 {
			return fmt.Errorf("Bad load_balancers: %v", group.LoadBalancerNames)
		}

		return nil
	}
}

func testAccCheckAWSAutoScalingGroupExists(n string, group *autoscaling.Group) resource.TestCheckFunc {
	return func(s *terraform.State) error {
		rs, ok := s.RootModule().Resources[n]
		if !ok {
			return fmt.Errorf("Not found: %s", n)
		}

		if rs.Primary.ID == "" {
			return fmt.Errorf("No AutoScaling Group ID is set")
		}

		conn := testAccProvider.Meta().(*AWSClient).autoscalingconn

		describeGroups, err := conn.DescribeAutoScalingGroups(
			&autoscaling.DescribeAutoScalingGroupsInput{
				AutoScalingGroupNames: []*string{aws.String(rs.Primary.ID)},
			})

		if err != nil {
			return err
		}

		if len(describeGroups.AutoScalingGroups) != 1 ||
			*describeGroups.AutoScalingGroups[0].AutoScalingGroupName != rs.Primary.ID {
			return fmt.Errorf("AutoScaling Group not found")
		}

		*group = *describeGroups.AutoScalingGroups[0]

		return nil
	}
}

func testAccCheckAWSAutoScalingGroupInitialLifecycleHookExists(asg, hookAttr string) resource.TestCheckFunc {
	return func(s *terraform.State) error {
		asgResource, ok := s.RootModule().Resources[asg]
		if !ok {
			return fmt.Errorf("Not found: %s", asg)
		}

		if asgResource.Primary.ID == "" {
			return fmt.Errorf("No AutoScaling Group ID is set")
		}

		hookName := asgResource.Primary.Attributes[hookAttr]
		if hookName == "" {
			return fmt.Errorf("ASG %s has no hook name %s", asg, hookAttr)
		}

		return checkLifecycleHookExistsByName(asgResource.Primary.ID, hookName)
	}
}

func testLaunchConfigurationName(n string, lc *autoscaling.LaunchConfiguration) resource.TestCheckFunc {
	return func(s *terraform.State) error {
		rs, ok := s.RootModule().Resources[n]
		if !ok {
			return fmt.Errorf("Not found: %s", n)
		}

		if *lc.LaunchConfigurationName != rs.Primary.Attributes["launch_configuration"] {
			return fmt.Errorf("Launch configuration names do not match")
		}

		return nil
	}
}

func testAccCheckAWSAutoScalingGroupHealthyCapacity(
	g *autoscaling.Group, exp int) resource.TestCheckFunc {
	return func(s *terraform.State) error {
		healthy := 0
		for _, i := range g.Instances {
			if i.HealthStatus == nil {
				continue
			}
			if strings.EqualFold(*i.HealthStatus, "Healthy") {
				healthy++
			}
		}
		if healthy < exp {
			return fmt.Errorf("Expected at least %d healthy, got %d.", exp, healthy)
		}
		return nil
	}
}

func testAccCheckAWSAutoScalingGroupAttributesVPCZoneIdentifier(group *autoscaling.Group) resource.TestCheckFunc {
	return func(s *terraform.State) error {
		// Grab Subnet Ids
		var subnets []string
		for _, rs := range s.RootModule().Resources {
			if rs.Type != "aws_subnet" {
				continue
			}
			subnets = append(subnets, rs.Primary.Attributes["id"])
		}

		if group.VPCZoneIdentifier == nil {
			return fmt.Errorf("Bad VPC Zone Identifier\nexpected: %s\ngot nil", subnets)
		}

		zones := strings.Split(*group.VPCZoneIdentifier, ",")

		remaining := len(zones)
		for _, z := range zones {
			for _, s := range subnets {
				if z == s {
					remaining--
				}
			}
		}

		if remaining != 0 {
			return fmt.Errorf("Bad VPC Zone Identifier match\nexpected: %s\ngot:%s", zones, subnets)
		}

		return nil
	}
}

// testAccCheckAWSALBTargetGroupHealthy checks an *elbv2.TargetGroup to make
// sure that all instances in it are healthy.
func testAccCheckAWSALBTargetGroupHealthy(res *elbv2.TargetGroup) resource.TestCheckFunc {
	return func(s *terraform.State) error {
		conn := testAccProvider.Meta().(*AWSClient).elbv2conn

		resp, err := conn.DescribeTargetHealth(&elbv2.DescribeTargetHealthInput{
			TargetGroupArn: res.TargetGroupArn,
		})

		if err != nil {
			return err
		}

		for _, target := range resp.TargetHealthDescriptions {
			if target.TargetHealth == nil || target.TargetHealth.State == nil || *target.TargetHealth.State != "healthy" {
				return errors.New("Not all instances in target group are healthy yet, but should be")
			}
		}

		return nil
	}
}

func TestAccAWSAutoScalingGroup_classicVpcZoneIdentifier(t *testing.T) {
	var group autoscaling.Group

	resource.ParallelTest(t, resource.TestCase{
		PreCheck:     func() { testAccPreCheck(t) },
		Providers:    testAccProviders,
		CheckDestroy: testAccCheckAWSAutoScalingGroupDestroy,
		Steps: []resource.TestStep{
			{
				Config: testAccAWSAutoScalingGroupConfig_classicVpcZoneIdentifier,
				Check: resource.ComposeTestCheckFunc(
					testAccCheckAWSAutoScalingGroupExists("aws_autoscaling_group.test", &group),
					resource.TestCheckResourceAttr("aws_autoscaling_group.test", "vpc_zone_identifier.#", "0"),
				),
			},
			{
				ResourceName:      "aws_autoscaling_group.test",
				ImportState:       true,
				ImportStateVerify: true,
				ImportStateVerifyIgnore: []string{
					"force_delete",
					"initial_lifecycle_hook",
					"name_prefix",
					"tag",
					"tags",
					"wait_for_capacity_timeout",
					"wait_for_elb_capacity",
				},
			},
		},
	})
}

func TestAccAWSAutoScalingGroup_launchTemplate(t *testing.T) {
	var group autoscaling.Group

	resource.ParallelTest(t, resource.TestCase{
		PreCheck:     func() { testAccPreCheck(t) },
		Providers:    testAccProviders,
		CheckDestroy: testAccCheckAWSAutoScalingGroupDestroy,
		Steps: []resource.TestStep{
			{
				Config: testAccAWSAutoScalingGroupConfig_withLaunchTemplate,
				Check: resource.ComposeTestCheckFunc(
					testAccCheckAWSAutoScalingGroupExists("aws_autoscaling_group.bar", &group),
					resource.TestCheckResourceAttrSet(
						"aws_autoscaling_group.bar", "launch_template.0.id"),
				),
			},
			{
				ResourceName:      "aws_autoscaling_group.bar",
				ImportState:       true,
				ImportStateVerify: true,
				ImportStateVerifyIgnore: []string{
					"force_delete",
					"initial_lifecycle_hook",
					"name_prefix",
					"tag",
					"tags",
					"wait_for_capacity_timeout",
					"wait_for_elb_capacity",
				},
			},
		},
	})
}

func TestAccAWSAutoScalingGroup_launchTemplate_update(t *testing.T) {
	var group autoscaling.Group

	resource.ParallelTest(t, resource.TestCase{
		PreCheck:     func() { testAccPreCheck(t) },
		Providers:    testAccProviders,
		CheckDestroy: testAccCheckAWSAutoScalingGroupDestroy,
		Steps: []resource.TestStep{
			{
				Config: testAccAWSAutoScalingGroupConfig_withLaunchTemplate,
				Check: resource.ComposeTestCheckFunc(
					testAccCheckAWSAutoScalingGroupExists("aws_autoscaling_group.bar", &group),
					resource.TestCheckResourceAttrSet(
						"aws_autoscaling_group.bar", "launch_template.0.name"),
				),
			},
			{
				ResourceName:      "aws_autoscaling_group.bar",
				ImportState:       true,
				ImportStateVerify: true,
				ImportStateVerifyIgnore: []string{
					"force_delete",
					"initial_lifecycle_hook",
					"name_prefix",
					"tag",
					"tags",
					"wait_for_capacity_timeout",
					"wait_for_elb_capacity",
				},
			},
			{
				Config: testAccAWSAutoScalingGroupConfig_withLaunchTemplate_toLaunchConfig,
				Check: resource.ComposeTestCheckFunc(
					testAccCheckAWSAutoScalingGroupExists("aws_autoscaling_group.bar", &group),
					resource.TestCheckResourceAttrSet(
						"aws_autoscaling_group.bar", "launch_configuration"),
					resource.TestCheckNoResourceAttr(
						"aws_autoscaling_group.bar", "launch_template"),
				),
			},

			{
				Config: testAccAWSAutoScalingGroupConfig_withLaunchTemplate_toLaunchTemplateName,
				Check: resource.ComposeTestCheckFunc(
					testAccCheckAWSAutoScalingGroupExists("aws_autoscaling_group.bar", &group),
					resource.TestCheckResourceAttr(
						"aws_autoscaling_group.bar", "launch_configuration", ""),
					resource.TestCheckResourceAttr(
						"aws_autoscaling_group.bar", "launch_template.0.name", "foobar2"),
					resource.TestCheckResourceAttrSet(
						"aws_autoscaling_group.bar", "launch_template.0.id"),
				),
			},

			{
				Config: testAccAWSAutoScalingGroupConfig_withLaunchTemplate_toLaunchTemplateVersion,
				Check: resource.ComposeTestCheckFunc(
					testAccCheckAWSAutoScalingGroupExists("aws_autoscaling_group.bar", &group),
					resource.TestCheckResourceAttr(
						"aws_autoscaling_group.bar", "launch_template.0.version", "$Latest"),
				),
			},

			{
				Config: testAccAWSAutoScalingGroupConfig_withLaunchTemplate,
				Check: resource.ComposeTestCheckFunc(
					testAccCheckAWSAutoScalingGroupExists("aws_autoscaling_group.bar", &group),
					resource.TestCheckResourceAttrSet(
						"aws_autoscaling_group.bar", "launch_template.0.name"),
					resource.TestCheckResourceAttr(
						"aws_autoscaling_group.bar", "launch_template.0.version", "1"),
				),
			},
		},
	})
}

func TestAccAWSAutoScalingGroup_LaunchTemplate_IAMInstanceProfile(t *testing.T) {
	var group autoscaling.Group
	resourceName := "aws_autoscaling_group.test"
	rName := acctest.RandomWithPrefix("tf-acc-test")

	resource.ParallelTest(t, resource.TestCase{
		PreCheck:     func() { testAccPreCheck(t) },
		Providers:    testAccProviders,
		CheckDestroy: testAccCheckAWSAutoScalingGroupDestroy,
		Steps: []resource.TestStep{
			{
				Config: testAccAWSAutoScalingGroupConfig_LaunchTemplate_IAMInstanceProfile(rName),
				Check: resource.ComposeTestCheckFunc(
					testAccCheckAWSAutoScalingGroupExists(resourceName, &group),
				),
			},
			{
				ResourceName:      resourceName,
				ImportState:       true,
				ImportStateVerify: true,
				ImportStateVerifyIgnore: []string{
					"force_delete",
					"initial_lifecycle_hook",
					"name_prefix",
					"tag",
					"tags",
					"wait_for_capacity_timeout",
					"wait_for_elb_capacity",
				},
			},
		},
	})
}

// Reference: https://github.com/terraform-providers/terraform-provider-aws/issues/256
func TestAccAWSAutoScalingGroup_LoadBalancers(t *testing.T) {
	var group autoscaling.Group
	resourceName := "aws_autoscaling_group.test"
	rName := acctest.RandomWithPrefix("tf-acc-test")

	resource.ParallelTest(t, resource.TestCase{
		PreCheck:     func() { testAccPreCheck(t) },
		Providers:    testAccProviders,
		CheckDestroy: testAccCheckAWSAutoScalingGroupDestroy,
		Steps: []resource.TestStep{
			{
				Config: testAccAWSAutoScalingGroupConfig_LoadBalancers(rName, 11),
				Check: resource.ComposeTestCheckFunc(
					testAccCheckAWSAutoScalingGroupExists(resourceName, &group),
					resource.TestCheckResourceAttr(resourceName, "load_balancers.#", "11"),
				),
			},
			{
				ResourceName:      resourceName,
				ImportState:       true,
				ImportStateVerify: true,
				ImportStateVerifyIgnore: []string{
					"force_delete",
					"initial_lifecycle_hook",
					"name_prefix",
					"tag",
					"tags",
					"wait_for_capacity_timeout",
					"wait_for_elb_capacity",
				},
			},
			{
				Config: testAccAWSAutoScalingGroupConfig_LoadBalancers(rName, 0),
				Check: resource.ComposeTestCheckFunc(
					testAccCheckAWSAutoScalingGroupExists(resourceName, &group),
					resource.TestCheckResourceAttr(resourceName, "load_balancers.#", "0"),
				),
			},
			{
				Config: testAccAWSAutoScalingGroupConfig_LoadBalancers(rName, 11),
				Check: resource.ComposeTestCheckFunc(
					testAccCheckAWSAutoScalingGroupExists(resourceName, &group),
					resource.TestCheckResourceAttr(resourceName, "load_balancers.#", "11"),
				),
			},
		},
	})
}

func TestAccAWSAutoScalingGroup_MixedInstancesPolicy(t *testing.T) {
	var group autoscaling.Group
	resourceName := "aws_autoscaling_group.test"
	rName := acctest.RandomWithPrefix("tf-acc-test")

	resource.ParallelTest(t, resource.TestCase{
		PreCheck:     func() { testAccPreCheck(t) },
		Providers:    testAccProviders,
		CheckDestroy: testAccCheckAWSAutoScalingGroupDestroy,
		Steps: []resource.TestStep{
			{
				Config: testAccAWSAutoScalingGroupConfig_MixedInstancesPolicy(rName),
				Check: resource.ComposeTestCheckFunc(
					testAccCheckAWSAutoScalingGroupExists(resourceName, &group),
					resource.TestCheckResourceAttr(resourceName, "mixed_instances_policy.#", "1"),
					resource.TestCheckResourceAttr(resourceName, "mixed_instances_policy.0.launch_template.#", "1"),
					resource.TestCheckResourceAttr(resourceName, "mixed_instances_policy.0.launch_template.0.launch_template_specification.#", "1"),
					resource.TestCheckResourceAttr(resourceName, "mixed_instances_policy.0.launch_template.0.launch_template_specification.0.version", "$Default"),
					resource.TestCheckResourceAttr(resourceName, "mixed_instances_policy.0.launch_template.0.override.#", "2"),
					resource.TestCheckResourceAttr(resourceName, "mixed_instances_policy.0.launch_template.0.override.0.instance_type", "t2.micro"),
					resource.TestCheckResourceAttr(resourceName, "mixed_instances_policy.0.launch_template.0.override.0.weighted_capacity", "1"),
					resource.TestCheckResourceAttr(resourceName, "mixed_instances_policy.0.launch_template.0.override.1.instance_type", "t3.small"),
					resource.TestCheckResourceAttr(resourceName, "mixed_instances_policy.0.launch_template.0.override.1.weighted_capacity", "2"),
				),
			},
			{
				ResourceName:      resourceName,
				ImportState:       true,
				ImportStateVerify: true,
				ImportStateVerifyIgnore: []string{
					"force_delete",
					"initial_lifecycle_hook",
					"name_prefix",
					"tag",
					"tags",
					"wait_for_capacity_timeout",
					"wait_for_elb_capacity",
				},
			},
		},
	})
}

func TestAccAWSAutoScalingGroup_MixedInstancesPolicy_InstancesDistribution_OnDemandAllocationStrategy(t *testing.T) {
	var group autoscaling.Group
	resourceName := "aws_autoscaling_group.test"
	rName := acctest.RandomWithPrefix("tf-acc-test")

	resource.ParallelTest(t, resource.TestCase{
		PreCheck:     func() { testAccPreCheck(t) },
		Providers:    testAccProviders,
		CheckDestroy: testAccCheckAWSAutoScalingGroupDestroy,
		Steps: []resource.TestStep{
			{
				Config: testAccAWSAutoScalingGroupConfig_MixedInstancesPolicy_InstancesDistribution_OnDemandAllocationStrategy(rName, "prioritized"),
				Check: resource.ComposeTestCheckFunc(
					testAccCheckAWSAutoScalingGroupExists(resourceName, &group),
					resource.TestCheckResourceAttr(resourceName, "mixed_instances_policy.#", "1"),
					resource.TestCheckResourceAttr(resourceName, "mixed_instances_policy.0.instances_distribution.#", "1"),
					resource.TestCheckResourceAttr(resourceName, "mixed_instances_policy.0.instances_distribution.0.on_demand_allocation_strategy", "prioritized"),
				),
			},
			{
				ResourceName:      resourceName,
				ImportState:       true,
				ImportStateVerify: true,
				ImportStateVerifyIgnore: []string{
					"force_delete",
					"initial_lifecycle_hook",
					"name_prefix",
					"tag",
					"tags",
					"wait_for_capacity_timeout",
					"wait_for_elb_capacity",
				},
			},
		},
	})
}

func TestAccAWSAutoScalingGroup_MixedInstancesPolicy_InstancesDistribution_OnDemandBaseCapacity(t *testing.T) {
	var group autoscaling.Group
	resourceName := "aws_autoscaling_group.test"
	rName := acctest.RandomWithPrefix("tf-acc-test")

	resource.ParallelTest(t, resource.TestCase{
		PreCheck:     func() { testAccPreCheck(t) },
		Providers:    testAccProviders,
		CheckDestroy: testAccCheckAWSAutoScalingGroupDestroy,
		Steps: []resource.TestStep{
			{
				Config: testAccAWSAutoScalingGroupConfig_MixedInstancesPolicy_InstancesDistribution_OnDemandBaseCapacity(rName, 1),
				Check: resource.ComposeTestCheckFunc(
					testAccCheckAWSAutoScalingGroupExists(resourceName, &group),
					resource.TestCheckResourceAttr(resourceName, "mixed_instances_policy.#", "1"),
					resource.TestCheckResourceAttr(resourceName, "mixed_instances_policy.0.instances_distribution.#", "1"),
					resource.TestCheckResourceAttr(resourceName, "mixed_instances_policy.0.instances_distribution.0.on_demand_base_capacity", "1"),
				),
			},
			{
				ResourceName:      resourceName,
				ImportState:       true,
				ImportStateVerify: true,
				ImportStateVerifyIgnore: []string{
					"force_delete",
					"initial_lifecycle_hook",
					"name_prefix",
					"tag",
					"tags",
					"wait_for_capacity_timeout",
					"wait_for_elb_capacity",
				},
			},
			{
				Config: testAccAWSAutoScalingGroupConfig_MixedInstancesPolicy_InstancesDistribution_OnDemandBaseCapacity(rName, 2),
				Check: resource.ComposeTestCheckFunc(
					testAccCheckAWSAutoScalingGroupExists(resourceName, &group),
					resource.TestCheckResourceAttr(resourceName, "mixed_instances_policy.#", "1"),
					resource.TestCheckResourceAttr(resourceName, "mixed_instances_policy.0.instances_distribution.#", "1"),
					resource.TestCheckResourceAttr(resourceName, "mixed_instances_policy.0.instances_distribution.0.on_demand_base_capacity", "2"),
				),
			},
			{
				Config: testAccAWSAutoScalingGroupConfig_MixedInstancesPolicy_InstancesDistribution_OnDemandBaseCapacity(rName, 0),
				Check: resource.ComposeTestCheckFunc(
					testAccCheckAWSAutoScalingGroupExists(resourceName, &group),
					resource.TestCheckResourceAttr(resourceName, "mixed_instances_policy.#", "1"),
					resource.TestCheckResourceAttr(resourceName, "mixed_instances_policy.0.instances_distribution.#", "1"),
					resource.TestCheckResourceAttr(resourceName, "mixed_instances_policy.0.instances_distribution.0.on_demand_base_capacity", "0"),
				),
			},
		},
	})
}

// Test to verify fix for behavior in GH-ISSUE 7368
func TestAccAWSAutoScalingGroup_MixedInstancesPolicy_InstancesDistribution_UpdateToZeroOnDemandBaseCapacity(t *testing.T) {
	var group autoscaling.Group
	resourceName := "aws_autoscaling_group.test"
	rName := acctest.RandomWithPrefix("tf-acc-test")

	resource.ParallelTest(t, resource.TestCase{
		PreCheck:     func() { testAccPreCheck(t) },
		Providers:    testAccProviders,
		CheckDestroy: testAccCheckAWSAutoScalingGroupDestroy,
		Steps: []resource.TestStep{
			{
				Config: testAccAWSAutoScalingGroupConfig_MixedInstancesPolicy_InstancesDistribution_OnDemandBaseCapacity(rName, 1),
				Check: resource.ComposeTestCheckFunc(
					testAccCheckAWSAutoScalingGroupExists(resourceName, &group),
					resource.TestCheckResourceAttr(resourceName, "mixed_instances_policy.#", "1"),
					resource.TestCheckResourceAttr(resourceName, "mixed_instances_policy.0.instances_distribution.#", "1"),
					resource.TestCheckResourceAttr(resourceName, "mixed_instances_policy.0.instances_distribution.0.on_demand_base_capacity", "1"),
				),
			},
			{
				ResourceName:      resourceName,
				ImportState:       true,
				ImportStateVerify: true,
				ImportStateVerifyIgnore: []string{
					"force_delete",
					"initial_lifecycle_hook",
					"name_prefix",
					"tag",
					"tags",
					"wait_for_capacity_timeout",
					"wait_for_elb_capacity",
				},
			},
			{
				Config: testAccAWSAutoScalingGroupConfig_MixedInstancesPolicy_InstancesDistribution_OnDemandBaseCapacity(rName, 0),
				Check: resource.ComposeTestCheckFunc(
					testAccCheckAWSAutoScalingGroupExists(resourceName, &group),
					resource.TestCheckResourceAttr(resourceName, "mixed_instances_policy.#", "1"),
					resource.TestCheckResourceAttr(resourceName, "mixed_instances_policy.0.instances_distribution.#", "1"),
					resource.TestCheckResourceAttr(resourceName, "mixed_instances_policy.0.instances_distribution.0.on_demand_base_capacity", "0"),
				),
			},
			{
				ResourceName:      resourceName,
				ImportState:       true,
				ImportStateVerify: true,
				ImportStateVerifyIgnore: []string{
					"force_delete",
					"initial_lifecycle_hook",
					"name_prefix",
					"tag",
					"tags",
					"wait_for_capacity_timeout",
					"wait_for_elb_capacity",
				},
			},
		},
	})
}

func TestAccAWSAutoScalingGroup_MixedInstancesPolicy_InstancesDistribution_OnDemandPercentageAboveBaseCapacity(t *testing.T) {
	var group autoscaling.Group
	resourceName := "aws_autoscaling_group.test"
	rName := acctest.RandomWithPrefix("tf-acc-test")

	resource.ParallelTest(t, resource.TestCase{
		PreCheck:     func() { testAccPreCheck(t) },
		Providers:    testAccProviders,
		CheckDestroy: testAccCheckAWSAutoScalingGroupDestroy,
		Steps: []resource.TestStep{
			{
				Config: testAccAWSAutoScalingGroupConfig_MixedInstancesPolicy_InstancesDistribution_OnDemandPercentageAboveBaseCapacity(rName, 1),
				Check: resource.ComposeTestCheckFunc(
					testAccCheckAWSAutoScalingGroupExists(resourceName, &group),
					resource.TestCheckResourceAttr(resourceName, "mixed_instances_policy.#", "1"),
					resource.TestCheckResourceAttr(resourceName, "mixed_instances_policy.0.instances_distribution.#", "1"),
					resource.TestCheckResourceAttr(resourceName, "mixed_instances_policy.0.instances_distribution.0.on_demand_percentage_above_base_capacity", "1"),
				),
			},
			{
				ResourceName:      resourceName,
				ImportState:       true,
				ImportStateVerify: true,
				ImportStateVerifyIgnore: []string{
					"force_delete",
					"initial_lifecycle_hook",
					"name_prefix",
					"tag",
					"tags",
					"wait_for_capacity_timeout",
					"wait_for_elb_capacity",
				},
			},
			{
				Config: testAccAWSAutoScalingGroupConfig_MixedInstancesPolicy_InstancesDistribution_OnDemandPercentageAboveBaseCapacity(rName, 2),
				Check: resource.ComposeTestCheckFunc(
					testAccCheckAWSAutoScalingGroupExists(resourceName, &group),
					resource.TestCheckResourceAttr(resourceName, "mixed_instances_policy.#", "1"),
					resource.TestCheckResourceAttr(resourceName, "mixed_instances_policy.0.instances_distribution.#", "1"),
					resource.TestCheckResourceAttr(resourceName, "mixed_instances_policy.0.instances_distribution.0.on_demand_percentage_above_base_capacity", "2"),
				),
			},
		},
	})
}

func TestAccAWSAutoScalingGroup_MixedInstancesPolicy_InstancesDistribution_SpotAllocationStrategy(t *testing.T) {
	var group autoscaling.Group
	resourceName := "aws_autoscaling_group.test"
	rName := acctest.RandomWithPrefix("tf-acc-test")

	resource.ParallelTest(t, resource.TestCase{
		PreCheck:     func() { testAccPreCheck(t) },
		Providers:    testAccProviders,
		CheckDestroy: testAccCheckAWSAutoScalingGroupDestroy,
		Steps: []resource.TestStep{
			{
				Config: testAccAWSAutoScalingGroupConfig_MixedInstancesPolicy_InstancesDistribution_SpotAllocationStrategy(rName, "lowest-price"),
				Check: resource.ComposeTestCheckFunc(
					testAccCheckAWSAutoScalingGroupExists(resourceName, &group),
					resource.TestCheckResourceAttr(resourceName, "mixed_instances_policy.#", "1"),
					resource.TestCheckResourceAttr(resourceName, "mixed_instances_policy.0.instances_distribution.#", "1"),
					resource.TestCheckResourceAttr(resourceName, "mixed_instances_policy.0.instances_distribution.0.spot_allocation_strategy", "lowest-price"),
				),
			},
			{
				ResourceName:      resourceName,
				ImportState:       true,
				ImportStateVerify: true,
				ImportStateVerifyIgnore: []string{
					"force_delete",
					"initial_lifecycle_hook",
					"name_prefix",
					"tag",
					"tags",
					"wait_for_capacity_timeout",
					"wait_for_elb_capacity",
				},
			},
		},
	})
}

func TestAccAWSAutoScalingGroup_MixedInstancesPolicy_InstancesDistribution_SpotInstancePools(t *testing.T) {
	var group autoscaling.Group
	resourceName := "aws_autoscaling_group.test"
	rName := acctest.RandomWithPrefix("tf-acc-test")

	resource.ParallelTest(t, resource.TestCase{
		PreCheck:     func() { testAccPreCheck(t) },
		Providers:    testAccProviders,
		CheckDestroy: testAccCheckAWSAutoScalingGroupDestroy,
		Steps: []resource.TestStep{
			{
				Config: testAccAWSAutoScalingGroupConfig_MixedInstancesPolicy_InstancesDistribution_SpotInstancePools(rName, 2),
				Check: resource.ComposeTestCheckFunc(
					testAccCheckAWSAutoScalingGroupExists(resourceName, &group),
					resource.TestCheckResourceAttr(resourceName, "mixed_instances_policy.#", "1"),
					resource.TestCheckResourceAttr(resourceName, "mixed_instances_policy.0.instances_distribution.#", "1"),
					resource.TestCheckResourceAttr(resourceName, "mixed_instances_policy.0.instances_distribution.0.spot_instance_pools", "2"),
				),
			},
			{
				ResourceName:      resourceName,
				ImportState:       true,
				ImportStateVerify: true,
				ImportStateVerifyIgnore: []string{
					"force_delete",
					"initial_lifecycle_hook",
					"name_prefix",
					"tag",
					"tags",
					"wait_for_capacity_timeout",
					"wait_for_elb_capacity",
				},
			},
			{
				Config: testAccAWSAutoScalingGroupConfig_MixedInstancesPolicy_InstancesDistribution_SpotInstancePools(rName, 3),
				Check: resource.ComposeTestCheckFunc(
					testAccCheckAWSAutoScalingGroupExists(resourceName, &group),
					resource.TestCheckResourceAttr(resourceName, "mixed_instances_policy.#", "1"),
					resource.TestCheckResourceAttr(resourceName, "mixed_instances_policy.0.instances_distribution.#", "1"),
					resource.TestCheckResourceAttr(resourceName, "mixed_instances_policy.0.instances_distribution.0.spot_instance_pools", "3"),
				),
			},
		},
	})
}

func TestAccAWSAutoScalingGroup_MixedInstancesPolicy_InstancesDistribution_SpotMaxPrice(t *testing.T) {
	var group autoscaling.Group
	resourceName := "aws_autoscaling_group.test"
	rName := acctest.RandomWithPrefix("tf-acc-test")

	resource.ParallelTest(t, resource.TestCase{
		PreCheck:     func() { testAccPreCheck(t) },
		Providers:    testAccProviders,
		CheckDestroy: testAccCheckAWSAutoScalingGroupDestroy,
		Steps: []resource.TestStep{
			{
				Config: testAccAWSAutoScalingGroupConfig_MixedInstancesPolicy_InstancesDistribution_SpotMaxPrice(rName, "0.50"),
				Check: resource.ComposeTestCheckFunc(
					testAccCheckAWSAutoScalingGroupExists(resourceName, &group),
					resource.TestCheckResourceAttr(resourceName, "mixed_instances_policy.#", "1"),
					resource.TestCheckResourceAttr(resourceName, "mixed_instances_policy.0.instances_distribution.#", "1"),
					resource.TestCheckResourceAttr(resourceName, "mixed_instances_policy.0.instances_distribution.0.spot_max_price", "0.50"),
				),
			},
			{
				ResourceName:      resourceName,
				ImportState:       true,
				ImportStateVerify: true,
				ImportStateVerifyIgnore: []string{
					"force_delete",
					"initial_lifecycle_hook",
					"name_prefix",
					"tag",
					"tags",
					"wait_for_capacity_timeout",
					"wait_for_elb_capacity",
				},
			},
			{
				Config: testAccAWSAutoScalingGroupConfig_MixedInstancesPolicy_InstancesDistribution_SpotMaxPrice(rName, "0.51"),
				Check: resource.ComposeTestCheckFunc(
					testAccCheckAWSAutoScalingGroupExists(resourceName, &group),
					resource.TestCheckResourceAttr(resourceName, "mixed_instances_policy.#", "1"),
					resource.TestCheckResourceAttr(resourceName, "mixed_instances_policy.0.instances_distribution.#", "1"),
					resource.TestCheckResourceAttr(resourceName, "mixed_instances_policy.0.instances_distribution.0.spot_max_price", "0.51"),
				),
			},
			{
				Config: testAccAWSAutoScalingGroupConfig_MixedInstancesPolicy_InstancesDistribution_SpotMaxPrice(rName, ""),
				Check: resource.ComposeTestCheckFunc(
					testAccCheckAWSAutoScalingGroupExists(resourceName, &group),
					resource.TestCheckResourceAttr(resourceName, "mixed_instances_policy.#", "1"),
					resource.TestCheckResourceAttr(resourceName, "mixed_instances_policy.0.instances_distribution.#", "1"),
					resource.TestCheckResourceAttr(resourceName, "mixed_instances_policy.0.instances_distribution.0.spot_max_price", ""),
				),
			},
		},
	})
}

func TestAccAWSAutoScalingGroup_MixedInstancesPolicy_LaunchTemplate_LaunchTemplateSpecification_LaunchTemplateName(t *testing.T) {
	var group autoscaling.Group
	resourceName := "aws_autoscaling_group.test"
	rName := acctest.RandomWithPrefix("tf-acc-test")

	resource.ParallelTest(t, resource.TestCase{
		PreCheck:     func() { testAccPreCheck(t) },
		Providers:    testAccProviders,
		CheckDestroy: testAccCheckAWSAutoScalingGroupDestroy,
		Steps: []resource.TestStep{
			{
				Config: testAccAWSAutoScalingGroupConfig_MixedInstancesPolicy_LaunchTemplate_LaunchTemplateSpecification_LaunchTemplateName(rName),
				Check: resource.ComposeTestCheckFunc(
					testAccCheckAWSAutoScalingGroupExists(resourceName, &group),
					resource.TestCheckResourceAttr(resourceName, "mixed_instances_policy.#", "1"),
					resource.TestCheckResourceAttr(resourceName, "mixed_instances_policy.0.launch_template.#", "1"),
					resource.TestCheckResourceAttr(resourceName, "mixed_instances_policy.0.launch_template.0.launch_template_specification.#", "1"),
					resource.TestCheckResourceAttrSet(resourceName, "mixed_instances_policy.0.launch_template.0.launch_template_specification.0.launch_template_name"),
				),
			},
			{
				ResourceName:      resourceName,
				ImportState:       true,
				ImportStateVerify: true,
				ImportStateVerifyIgnore: []string{
					"force_delete",
					"initial_lifecycle_hook",
					"name_prefix",
					"tag",
					"tags",
					"wait_for_capacity_timeout",
					"wait_for_elb_capacity",
				},
			},
		},
	})
}

func TestAccAWSAutoScalingGroup_MixedInstancesPolicy_LaunchTemplate_LaunchTemplateSpecification_Version(t *testing.T) {
	var group autoscaling.Group
	resourceName := "aws_autoscaling_group.test"
	rName := acctest.RandomWithPrefix("tf-acc-test")

	resource.ParallelTest(t, resource.TestCase{
		PreCheck:     func() { testAccPreCheck(t) },
		Providers:    testAccProviders,
		CheckDestroy: testAccCheckAWSAutoScalingGroupDestroy,
		Steps: []resource.TestStep{
			{
				Config: testAccAWSAutoScalingGroupConfig_MixedInstancesPolicy_LaunchTemplate_LaunchTemplateSpecification_Version(rName, "1"),
				Check: resource.ComposeTestCheckFunc(
					testAccCheckAWSAutoScalingGroupExists(resourceName, &group),
					resource.TestCheckResourceAttr(resourceName, "mixed_instances_policy.#", "1"),
					resource.TestCheckResourceAttr(resourceName, "mixed_instances_policy.0.launch_template.#", "1"),
					resource.TestCheckResourceAttr(resourceName, "mixed_instances_policy.0.launch_template.0.launch_template_specification.#", "1"),
					resource.TestCheckResourceAttr(resourceName, "mixed_instances_policy.0.launch_template.0.launch_template_specification.0.version", "1"),
				),
			},
			{
				ResourceName:      resourceName,
				ImportState:       true,
				ImportStateVerify: true,
				ImportStateVerifyIgnore: []string{
					"force_delete",
					"initial_lifecycle_hook",
					"name_prefix",
					"tag",
					"tags",
					"wait_for_capacity_timeout",
					"wait_for_elb_capacity",
				},
			},
			{
				Config: testAccAWSAutoScalingGroupConfig_MixedInstancesPolicy_LaunchTemplate_LaunchTemplateSpecification_Version(rName, "$Latest"),
				Check: resource.ComposeTestCheckFunc(
					testAccCheckAWSAutoScalingGroupExists(resourceName, &group),
					resource.TestCheckResourceAttr(resourceName, "mixed_instances_policy.#", "1"),
					resource.TestCheckResourceAttr(resourceName, "mixed_instances_policy.0.launch_template.#", "1"),
					resource.TestCheckResourceAttr(resourceName, "mixed_instances_policy.0.launch_template.0.launch_template_specification.#", "1"),
					resource.TestCheckResourceAttr(resourceName, "mixed_instances_policy.0.launch_template.0.launch_template_specification.0.version", "$Latest"),
				),
			},
		},
	})
}

func TestAccAWSAutoScalingGroup_MixedInstancesPolicy_LaunchTemplate_Override_InstanceType(t *testing.T) {
	var group autoscaling.Group
	resourceName := "aws_autoscaling_group.test"
	rName := acctest.RandomWithPrefix("tf-acc-test")

	resource.ParallelTest(t, resource.TestCase{
		PreCheck:     func() { testAccPreCheck(t) },
		Providers:    testAccProviders,
		CheckDestroy: testAccCheckAWSAutoScalingGroupDestroy,
		Steps: []resource.TestStep{
			{
				Config: testAccAWSAutoScalingGroupConfig_MixedInstancesPolicy_LaunchTemplate_Override_InstanceType(rName, "t3.small"),
				Check: resource.ComposeTestCheckFunc(
					testAccCheckAWSAutoScalingGroupExists(resourceName, &group),
					resource.TestCheckResourceAttr(resourceName, "mixed_instances_policy.#", "1"),
					resource.TestCheckResourceAttr(resourceName, "mixed_instances_policy.0.launch_template.#", "1"),
					resource.TestCheckResourceAttr(resourceName, "mixed_instances_policy.0.launch_template.0.override.#", "2"),
					resource.TestCheckResourceAttr(resourceName, "mixed_instances_policy.0.launch_template.0.override.0.instance_type", "t2.micro"),
					resource.TestCheckResourceAttr(resourceName, "mixed_instances_policy.0.launch_template.0.override.1.instance_type", "t3.small"),
				),
			},
			{
				ResourceName:      resourceName,
				ImportState:       true,
				ImportStateVerify: true,
				ImportStateVerifyIgnore: []string{
					"force_delete",
					"initial_lifecycle_hook",
					"name_prefix",
					"tag",
					"tags",
					"wait_for_capacity_timeout",
					"wait_for_elb_capacity",
				},
			},
			{
				Config: testAccAWSAutoScalingGroupConfig_MixedInstancesPolicy_LaunchTemplate_Override_InstanceType(rName, "t3.medium"),
				Check: resource.ComposeTestCheckFunc(
					testAccCheckAWSAutoScalingGroupExists(resourceName, &group),
					resource.TestCheckResourceAttr(resourceName, "mixed_instances_policy.#", "1"),
					resource.TestCheckResourceAttr(resourceName, "mixed_instances_policy.0.launch_template.#", "1"),
					resource.TestCheckResourceAttr(resourceName, "mixed_instances_policy.0.launch_template.0.override.#", "2"),
					resource.TestCheckResourceAttr(resourceName, "mixed_instances_policy.0.launch_template.0.override.0.instance_type", "t2.micro"),
					resource.TestCheckResourceAttr(resourceName, "mixed_instances_policy.0.launch_template.0.override.1.instance_type", "t3.medium"),
				),
			},
		},
	})
}

func TestAccAWSAutoScalingGroup_MixedInstancesPolicy_LaunchTemplate_Override_WeightedCapacity(t *testing.T) {
	var group autoscaling.Group
	resourceName := "aws_autoscaling_group.test"
	rName := acctest.RandomWithPrefix("tf-acc-test")

	resource.ParallelTest(t, resource.TestCase{
		PreCheck:     func() { testAccPreCheck(t) },
		Providers:    testAccProviders,
		CheckDestroy: testAccCheckAWSAutoScalingGroupDestroy,
		Steps: []resource.TestStep{
			{
				Config: testAccAWSAutoScalingGroupConfig_MixedInstancesPolicy_LaunchTemplate_Override_WeightedCapacity(rName),
				Check: resource.ComposeTestCheckFunc(
					testAccCheckAWSAutoScalingGroupExists(resourceName, &group),
					resource.TestCheckResourceAttr(resourceName, "mixed_instances_policy.#", "1"),
					resource.TestCheckResourceAttr(resourceName, "mixed_instances_policy.0.launch_template.#", "1"),
					resource.TestCheckResourceAttr(resourceName, "mixed_instances_policy.0.launch_template.0.override.#", "2"),
					resource.TestCheckResourceAttr(resourceName, "mixed_instances_policy.0.launch_template.0.override.0.instance_type", "t2.micro"),
					resource.TestCheckResourceAttr(resourceName, "mixed_instances_policy.0.launch_template.0.override.0.weighted_capacity", "2"),
					resource.TestCheckResourceAttr(resourceName, "mixed_instances_policy.0.launch_template.0.override.1.instance_type", "t3.small"),
					resource.TestCheckResourceAttr(resourceName, "mixed_instances_policy.0.launch_template.0.override.1.weighted_capacity", "4"),
				),
			},
			{
				ResourceName:      resourceName,
				ImportState:       true,
				ImportStateVerify: true,
				ImportStateVerifyIgnore: []string{
					"force_delete",
					"initial_lifecycle_hook",
					"name_prefix",
					"tag",
					"tags",
					"wait_for_capacity_timeout",
					"wait_for_elb_capacity",
				},
			},
		},
	})
}

func TestAccAWSAutoScalingGroup_launchTempPartitionNum(t *testing.T) {
	var group autoscaling.Group

	randName := fmt.Sprintf("terraform-test-%s", acctest.RandString(10))

	resource.ParallelTest(t, resource.TestCase{
		PreCheck:     func() { testAccPreCheck(t) },
		Providers:    testAccProviders,
		CheckDestroy: testAccCheckAWSAutoScalingGroupDestroy,
		Steps: []resource.TestStep{
			{
				Config: testAccAWSAutoScalingGroupPartitionConfig(randName),
				Check: resource.ComposeTestCheckFunc(
					testAccCheckAWSAutoScalingGroupExists("aws_autoscaling_group.test", &group),
				),
			},
			{
				ResourceName:      "aws_autoscaling_group.test",
				ImportState:       true,
				ImportStateVerify: true,
				ImportStateVerifyIgnore: []string{
					"force_delete",
					"initial_lifecycle_hook",
					"name_prefix",
					"tag",
					"tags",
					"wait_for_capacity_timeout",
					"wait_for_elb_capacity",
				},
			},
		},
	})
}

const testAccAWSAutoScalingGroupConfig_autoGeneratedName = `
data "aws_ami" "test_ami" {
  most_recent = true
  owners      = ["amazon"]

  filter {
    name   = "name"
    values = ["amzn-ami-hvm-*-x86_64-gp2"]
  }
}

resource "aws_launch_configuration" "foobar" {
  image_id = "${data.aws_ami.test_ami.id}"
  instance_type = "t2.micro"
}

resource "aws_autoscaling_group" "bar" {
  availability_zones = ["us-west-2a"]
  desired_capacity = 0
  max_size = 0
  min_size = 0
  launch_configuration = "${aws_launch_configuration.foobar.name}"
}
`

const testAccAWSAutoScalingGroupConfig_namePrefix = `
data "aws_ami" "test_ami" {
  most_recent = true
  owners      = ["amazon"]

  filter {
    name   = "name"
    values = ["amzn-ami-hvm-*-x86_64-gp2"]
  }
}

resource "aws_launch_configuration" "test" {
  image_id = "${data.aws_ami.test_ami.id}"
  instance_type = "t2.micro"
}

resource "aws_autoscaling_group" "test" {
  availability_zones = ["us-west-2a"]
  desired_capacity = 0
  max_size = 0
  min_size = 0
  name_prefix = "tf-test-"
  launch_configuration = "${aws_launch_configuration.test.name}"
}
`

const testAccAWSAutoScalingGroupConfig_terminationPoliciesEmpty = `
data "aws_ami" "test_ami" {
  most_recent = true
  owners      = ["amazon"]

  filter {
    name   = "name"
    values = ["amzn-ami-hvm-*-x86_64-gp2"]
  }
}

resource "aws_launch_configuration" "foobar" {
  image_id = "${data.aws_ami.test_ami.id}"
  instance_type = "t2.micro"
}

resource "aws_autoscaling_group" "bar" {
  availability_zones = ["us-west-2a"]
  max_size = 0
  min_size = 0
  desired_capacity = 0

  launch_configuration = "${aws_launch_configuration.foobar.name}"
}
`

const testAccAWSAutoScalingGroupConfig_terminationPoliciesExplicitDefault = `
data "aws_ami" "test_ami" {
  most_recent = true
  owners      = ["amazon"]

  filter {
    name   = "name"
    values = ["amzn-ami-hvm-*-x86_64-gp2"]
  }
}

resource "aws_launch_configuration" "foobar" {
  image_id = "${data.aws_ami.test_ami.id}"
  instance_type = "t2.micro"
}

resource "aws_autoscaling_group" "bar" {
  availability_zones = ["us-west-2a"]
  max_size = 0
  min_size = 0
  desired_capacity = 0
  termination_policies = ["Default"]

  launch_configuration = "${aws_launch_configuration.foobar.name}"
}
`

const testAccAWSAutoScalingGroupConfig_terminationPoliciesUpdate = `
data "aws_ami" "test_ami" {
  most_recent = true
  owners      = ["amazon"]

  filter {
    name   = "name"
    values = ["amzn-ami-hvm-*-x86_64-gp2"]
  }
}

resource "aws_launch_configuration" "foobar" {
  image_id = "${data.aws_ami.test_ami.id}"
  instance_type = "t2.micro"
}

resource "aws_autoscaling_group" "bar" {
  availability_zones = ["us-west-2a"]
  max_size = 0
  min_size = 0
  desired_capacity = 0
  termination_policies = ["OldestInstance"]

  launch_configuration = "${aws_launch_configuration.foobar.name}"
}
`

func testAccAWSAutoScalingGroupConfig(name string) string {
	return fmt.Sprintf(`
data "aws_ami" "test_ami" {
  most_recent = true
  owners      = ["amazon"]

  filter {
    name   = "name"
    values = ["amzn-ami-hvm-*-x86_64-gp2"]
  }
}

resource "aws_launch_configuration" "foobar" {
  image_id      = "${data.aws_ami.test_ami.id}"
  instance_type = "t2.micro"
}

resource "aws_placement_group" "test" {
  name     = "asg_pg_%s"
  strategy = "cluster"
}

resource "aws_autoscaling_group" "bar" {
  availability_zones   = ["us-west-2a"]
  name                 = "%s"
  max_size             = 5
  min_size             = 2
  health_check_type    = "ELB"
  desired_capacity     = 4
  force_delete         = true
  termination_policies = ["OldestInstance", "ClosestToNextInstanceHour"]

  launch_configuration = "${aws_launch_configuration.foobar.name}"

  tags = [
    {
      key                 = "FromTags1"
      value               = "value1"
      propagate_at_launch = true
    },
    {
      key                 = "FromTags3"
      value               = "value3"
      propagate_at_launch = true
    },
    {
      key                 = "FromTags2"
      value               = "value2"
      propagate_at_launch = true
    },
  ]
}
`, name, name)
}

func testAccAWSAutoScalingGroupConfigUpdate(name string) string {
	return fmt.Sprintf(`
data "aws_ami" "test_ami" {
  most_recent = true
  owners      = ["amazon"]

  filter {
    name   = "name"
    values = ["amzn-ami-hvm-*-x86_64-gp2"]
  }
}

resource "aws_launch_configuration" "foobar" {
  image_id      = "${data.aws_ami.test_ami.id}"
  instance_type = "t2.micro"
}

resource "aws_launch_configuration" "new" {
  image_id      = "${data.aws_ami.test_ami.id}"
  instance_type = "t2.micro"
}

resource "aws_autoscaling_group" "bar" {
  availability_zones        = ["us-west-2a"]
  name                      = "%s"
  max_size                  = 5
  min_size                  = 2
  health_check_grace_period = 300
  health_check_type         = "ELB"
  desired_capacity          = 5
  force_delete              = true
  termination_policies      = ["ClosestToNextInstanceHour"]
  protect_from_scale_in     = true

  launch_configuration = "${aws_launch_configuration.new.name}"

  tags = [
    {
      key                 = "FromTags1Changed"
      value               = "value1changed"
      propagate_at_launch = true
    },
    {
      key                 = "FromTags2"
      value               = "value2changed"
      propagate_at_launch = true
    },
    {
      key                 = "FromTags3"
      value               = "value3"
      propagate_at_launch = true
    },
  ]
}
`, name)
}

const testAccAWSAutoScalingGroupConfigWithLoadBalancer = `
resource "aws_vpc" "foo" {
  cidr_block = "10.1.0.0/16"
  tags = {
    Name = "terraform-testacc-autoscaling-group-with-lb"
  }
}

resource "aws_internet_gateway" "gw" {
  vpc_id = "${aws_vpc.foo.id}"
}

data "aws_availability_zones" "available" {
  # t2.micro is not supported in us-west-2d
  exclude_zone_ids = ["usw2-az4"]
  state            = "available"

  filter {
    name   = "opt-in-status"
    values = ["opt-in-not-required"]
  }
}
   

resource "aws_subnet" "foo" {
	availability_zone = "${data.aws_availability_zones.available.names[0]}"
	cidr_block = "10.1.1.0/24"
	vpc_id = "${aws_vpc.foo.id}"
	tags = {
		Name = "tf-acc-autoscaling-group-with-load-balancer"
	}
}

resource "aws_security_group" "foo" {
  vpc_id="${aws_vpc.foo.id}"

  ingress {
    protocol = "-1"
    from_port = 0
    to_port = 0
    cidr_blocks = ["0.0.0.0/0"]
  }

  egress {
    protocol = "-1"
    from_port = 0
    to_port = 0
    cidr_blocks = ["0.0.0.0/0"]
  }
}

resource "aws_elb" "bar" {
  subnets = ["${aws_subnet.foo.id}"]
	security_groups = ["${aws_security_group.foo.id}"]

  listener {
    instance_port = 80
    instance_protocol = "http"
    lb_port = 80
    lb_protocol = "http"
  }

  health_check {
    healthy_threshold = 2
    unhealthy_threshold = 2
    target = "HTTP:80/"
    interval = 5
    timeout = 2
  }

	depends_on = ["aws_internet_gateway.gw"]
}

// need an AMI that listens on :80 at boot, this is:
data "aws_ami" "test_ami" {
  most_recent = true

  owners     = ["979382823631"]

  filter {
    name   = "name"
    values = ["bitnami-nginxstack-*-linux-debian-9-x86_64-hvm-ebs"]
  }
}

resource "aws_launch_configuration" "foobar" {
  image_id = "${data.aws_ami.test_ami.id}"
  instance_type = "t2.micro"
	security_groups = ["${aws_security_group.foo.id}"]
}

resource "aws_autoscaling_group" "bar" {
  vpc_zone_identifier = ["${aws_subnet.foo.id}"]
  max_size = 2
  min_size = 2
  health_check_grace_period = 300
  health_check_type = "ELB"
  wait_for_elb_capacity = 2
  force_delete = true

  launch_configuration = "${aws_launch_configuration.foobar.name}"
  load_balancers = ["${aws_elb.bar.name}"]
}
`

const testAccAWSAutoScalingGroupConfigWithTargetGroup = `
resource "aws_vpc" "foo" {
  cidr_block = "10.1.0.0/16"
  tags = {
    Name = "terraform-testacc-autoscaling-group-with-lb"
  }
}

resource "aws_internet_gateway" "gw" {
  vpc_id = "${aws_vpc.foo.id}"
}

data "aws_availability_zones" "available" {
  # t2.micro is not supported in us-west-2d
  exclude_zone_ids = ["usw2-az4"]
  state            = "available"

  filter {
    name   = "opt-in-status"
    values = ["opt-in-not-required"]
  }
}
  
resource "aws_subnet" "foo" {
	availability_zone = "${data.aws_availability_zones.available.names[0]}"
	cidr_block = "10.1.1.0/24"
	vpc_id = "${aws_vpc.foo.id}"
	tags = {
		Name = "tf-acc-autoscaling-group-with-target-group"
	}
}

resource "aws_security_group" "foo" {
  vpc_id="${aws_vpc.foo.id}"

  ingress {
    protocol = "-1"
    from_port = 0
    to_port = 0
    cidr_blocks = ["0.0.0.0/0"]
  }

  egress {
    protocol = "-1"
    from_port = 0
    to_port = 0
    cidr_blocks = ["0.0.0.0/0"]
  }
}

resource "aws_lb_target_group" "foo" {
  port     = 80
  protocol = "HTTP"
  vpc_id   = "${aws_vpc.foo.id}"
}

resource "aws_elb" "bar" {
  subnets = ["${aws_subnet.foo.id}"]
	security_groups = ["${aws_security_group.foo.id}"]

  listener {
    instance_port = 80
    instance_protocol = "http"
    lb_port = 80
    lb_protocol = "http"
  }

  health_check {
    healthy_threshold = 2
    unhealthy_threshold = 2
    target = "HTTP:80/"
    interval = 5
    timeout = 2
  }

	depends_on = ["aws_internet_gateway.gw"]
}

// need an AMI that listens on :80 at boot, this is:
data "aws_ami" "test_ami" {
  most_recent = true

  owners     = ["979382823631"]

  filter {
    name   = "name"
    values = ["bitnami-nginxstack-*-linux-debian-9-x86_64-hvm-ebs"]
  }
}

resource "aws_launch_configuration" "foobar" {
  image_id = "${data.aws_ami.test_ami.id}"
  instance_type = "t2.micro"
	security_groups = ["${aws_security_group.foo.id}"]
}

resource "aws_autoscaling_group" "bar" {
  availability_zones = ["${aws_subnet.foo.availability_zone}"]
  vpc_zone_identifier = ["${aws_subnet.foo.id}"]
  max_size = 2
  min_size = 2
  health_check_grace_period = 300
  health_check_type = "ELB"
  wait_for_elb_capacity = 2
  force_delete = true

  launch_configuration = "${aws_launch_configuration.foobar.name}"
	target_group_arns = ["${aws_lb_target_group.foo.arn}"]
}
`

const testAccAWSAutoScalingGroupConfigWithAZ = `
resource "aws_vpc" "default" {
  cidr_block = "10.0.0.0/16"
  tags = {
    Name = "terraform-testacc-autoscaling-group-with-az"
  }
}

resource "aws_subnet" "main" {
  vpc_id = "${aws_vpc.default.id}"
  cidr_block = "10.0.1.0/24"
  availability_zone = "us-west-2a"
  tags = {
    Name = "tf-acc-autoscaling-group-with-az"
  }
}

data "aws_ami" "test_ami" {
  most_recent = true
  owners      = ["amazon"]

  filter {
    name   = "name"
    values = ["amzn-ami-hvm-*-x86_64-gp2"]
  }
}

resource "aws_launch_configuration" "foobar" {
  image_id = "${data.aws_ami.test_ami.id}"
  instance_type = "t2.micro"
}

resource "aws_autoscaling_group" "bar" {
  availability_zones = [
	  "us-west-2a"
  ]
  desired_capacity = 0
  max_size = 0
  min_size = 0
  launch_configuration = "${aws_launch_configuration.foobar.name}"
}
`

const testAccAWSAutoScalingGroupConfigWithVPCIdent = `
resource "aws_vpc" "default" {
  cidr_block = "10.0.0.0/16"
  tags = {
    Name = "terraform-testacc-autoscaling-group-with-vpc-id"
  }
}

resource "aws_subnet" "main" {
  vpc_id = "${aws_vpc.default.id}"
  cidr_block = "10.0.1.0/24"
  availability_zone = "us-west-2a"
  tags = {
    Name = "tf-acc-autoscaling-group-with-vpc-id"
  }
}

data "aws_ami" "test_ami" {
  most_recent = true
  owners      = ["amazon"]

  filter {
    name   = "name"
    values = ["amzn-ami-hvm-*-x86_64-gp2"]
  }
}

resource "aws_launch_configuration" "foobar" {
  image_id = "${data.aws_ami.test_ami.id}"
  instance_type = "t2.micro"
}

resource "aws_autoscaling_group" "bar" {
  vpc_zone_identifier = [
    "${aws_subnet.main.id}",
  ]
  desired_capacity = 0
  max_size = 0
  min_size = 0
  launch_configuration = "${aws_launch_configuration.foobar.name}"
}
`

func testAccAWSAutoScalingGroupConfig_withPlacementGroup(name string) string {
	return fmt.Sprintf(`
data "aws_ami" "test_ami" {
  most_recent = true
  owners      = ["amazon"]

  filter {
    name   = "name"
    values = ["amzn-ami-hvm-*-x86_64-gp2"]
  }
}

resource "aws_launch_configuration" "foobar" {
  image_id      = "${data.aws_ami.test_ami.id}"
  instance_type = "c3.large"
}

resource "aws_placement_group" "test" {
  name     = "%s"
  strategy = "cluster"
}

resource "aws_autoscaling_group" "bar" {
  availability_zones        = ["us-west-2a"]
  name                      = "%s"
  max_size                  = 1
  min_size                  = 1
  health_check_grace_period = 300
  health_check_type         = "ELB"
  desired_capacity          = 1
  force_delete              = true
  termination_policies      = ["OldestInstance", "ClosestToNextInstanceHour"]
  placement_group           = "${aws_placement_group.test.name}"

  launch_configuration = "${aws_launch_configuration.foobar.name}"

  tag {
    key                 = "Foo"
    value               = "foo-bar"
    propagate_at_launch = true
  }
}
`, name, name)
}

const testAccAWSAutoScalingGroupConfig_withServiceLinkedRoleARN = `
data "aws_ami" "test_ami" {
  most_recent = true
  owners      = ["amazon"]

  filter {
    name   = "name"
    values = ["amzn-ami-hvm-*-x86_64-gp2"]
  }
}

data "aws_iam_role" "autoscaling_service_linked_role" {
  name = "AWSServiceRoleForAutoScaling"
}

resource "aws_launch_configuration" "foobar" {
  image_id = "${data.aws_ami.test_ami.id}"
  instance_type = "t2.micro"
}

resource "aws_autoscaling_group" "bar" {
  availability_zones = ["us-west-2a"]
  desired_capacity = 0
  max_size = 0
  min_size = 0
  launch_configuration = "${aws_launch_configuration.foobar.name}"
  service_linked_role_arn = "${data.aws_iam_role.autoscaling_service_linked_role.arn}"
}
`

const testAccAWSAutoScalingGroupConfig_withMaxInstanceLifetime = `
data "aws_ami" "test_ami" {
  most_recent = true
  owners      = ["amazon"]

  filter {
    name   = "name"
    values = ["amzn-ami-hvm-*-x86_64-gp2"]
  }
}

resource "aws_launch_configuration" "foobar" {
  image_id = "${data.aws_ami.test_ami.id}"
  instance_type = "t2.micro"
}

resource "aws_autoscaling_group" "bar" {
  availability_zones = ["us-west-2a"]
  desired_capacity = 0
  max_size = 0
  min_size = 0
  launch_configuration = "${aws_launch_configuration.foobar.name}"
  max_instance_lifetime = "864000"
}
`

const testAccAWSAutoScalingGroupConfig_withMaxInstanceLifetime_update = `
data "aws_ami" "test_ami" {
  most_recent = true
  owners      = ["amazon"]

  filter {
    name   = "name"
    values = ["amzn-ami-hvm-*-x86_64-gp2"]
  }
}

resource "aws_launch_configuration" "foobar" {
  image_id = "${data.aws_ami.test_ami.id}"
  instance_type = "t2.micro"
}

resource "aws_autoscaling_group" "bar" {
  availability_zones = ["us-west-2a"]
  desired_capacity = 0
  max_size = 0
  min_size = 0
  launch_configuration = "${aws_launch_configuration.foobar.name}"
  max_instance_lifetime = "604800"
}
`

const testAccAWSAutoscalingMetricsCollectionConfig_allMetricsCollected = `
data "aws_ami" "test_ami" {
  most_recent = true
  owners      = ["amazon"]

  filter {
    name   = "name"
    values = ["amzn-ami-hvm-*-x86_64-gp2"]
  }
}

resource "aws_launch_configuration" "foobar" {
  image_id = "${data.aws_ami.test_ami.id}"
  instance_type = "t2.micro"
}

resource "aws_autoscaling_group" "bar" {
  availability_zones = ["us-west-2a"]
  max_size = 1
  min_size = 0
  health_check_grace_period = 300
  health_check_type = "EC2"
  desired_capacity = 0
  force_delete = true
  termination_policies = ["OldestInstance","ClosestToNextInstanceHour"]
  launch_configuration = "${aws_launch_configuration.foobar.name}"
  enabled_metrics = ["GroupTotalInstances",
  	     "GroupPendingInstances",
  	     "GroupTerminatingInstances",
  	     "GroupDesiredCapacity",
  	     "GroupInServiceInstances",
  	     "GroupMinSize",
  	     "GroupMaxSize",
  	     "GroupPendingCapacity",
  	     "GroupInServiceCapacity",
  	     "GroupStandbyCapacity",
  	     "GroupTotalCapacity",
  	     "GroupTerminatingCapacity",
  	     "GroupStandbyInstances"
  ]
  metrics_granularity = "1Minute"
}
`

const testAccAWSAutoscalingMetricsCollectionConfig_updatingMetricsCollected = `
data "aws_ami" "test_ami" {
  most_recent = true
  owners      = ["amazon"]

  filter {
    name   = "name"
    values = ["amzn-ami-hvm-*-x86_64-gp2"]
  }
}

resource "aws_launch_configuration" "foobar" {
  image_id = "${data.aws_ami.test_ami.id}"
  instance_type = "t2.micro"
}

resource "aws_autoscaling_group" "bar" {
  availability_zones = ["us-west-2a"]
  max_size = 1
  min_size = 0
  health_check_grace_period = 300
  health_check_type = "EC2"
  desired_capacity = 0
  force_delete = true
  termination_policies = ["OldestInstance","ClosestToNextInstanceHour"]
  launch_configuration = "${aws_launch_configuration.foobar.name}"
  enabled_metrics = ["GroupTotalInstances",
  	     "GroupPendingInstances",
  	     "GroupTerminatingInstances",
  	     "GroupDesiredCapacity",
  	     "GroupMaxSize"
  ]
  metrics_granularity = "1Minute"
}
`

const testAccAWSAutoScalingGroupConfig_ALB_TargetGroup_pre = `
resource "aws_vpc" "default" {
  cidr_block = "10.0.0.0/16"

  tags = {
    Name = "terraform-testacc-autoscaling-group-alb-target-group"
  }
}

resource "aws_lb_target_group" "test" {
  name     = "tf-example-alb-tg"
  port     = 80
  protocol = "HTTP"
  vpc_id   = "${aws_vpc.default.id}"
}

resource "aws_subnet" "main" {
  vpc_id            = "${aws_vpc.default.id}"
  cidr_block        = "10.0.1.0/24"
  availability_zone = "us-west-2a"

  tags = {
    Name = "tf-acc-autoscaling-group-alb-target-group-main"
  }
}

resource "aws_subnet" "alt" {
  vpc_id            = "${aws_vpc.default.id}"
  cidr_block        = "10.0.2.0/24"
  availability_zone = "us-west-2b"

  tags = {
    Name = "tf-acc-autoscaling-group-alb-target-group-alt"
  }
}

data "aws_ami" "test_ami" {
  most_recent = true
  owners      = ["amazon"]

  filter {
    name   = "name"
    values = ["amzn-ami-hvm-*-x86_64-gp2"]
  }
}

resource "aws_launch_configuration" "foobar" {
  image_id          = "${data.aws_ami.test_ami.id}"
  instance_type     = "t2.micro"
  enable_monitoring = false
}

resource "aws_autoscaling_group" "bar" {
  vpc_zone_identifier = [
    "${aws_subnet.main.id}",
    "${aws_subnet.alt.id}",
  ]

  max_size                  = 2
  min_size                  = 0
  health_check_grace_period = 300
  health_check_type         = "ELB"
  desired_capacity          = 0
  force_delete              = true
  termination_policies      = ["OldestInstance"]
  launch_configuration      = "${aws_launch_configuration.foobar.name}"

}

resource "aws_security_group" "tf_test_self" {
  name        = "tf_test_alb_asg"
  description = "tf_test_alb_asg"
  vpc_id      = "${aws_vpc.default.id}"

  ingress {
    from_port   = 80
    to_port     = 80
    protocol    = "tcp"
    cidr_blocks = ["0.0.0.0/0"]
  }

  tags = {
    Name = "testAccAWSAutoScalingGroupConfig_ALB_TargetGroup"
  }
}
`

const testAccAWSAutoScalingGroupConfig_ALB_TargetGroup_post = `
resource "aws_vpc" "default" {
  cidr_block = "10.0.0.0/16"

  tags = {
    Name = "terraform-testacc-autoscaling-group-alb-target-group"
  }
}

resource "aws_lb_target_group" "test" {
  name     = "tf-example-alb-tg"
  port     = 80
  protocol = "HTTP"
  vpc_id   = "${aws_vpc.default.id}"
}

resource "aws_subnet" "main" {
  vpc_id            = "${aws_vpc.default.id}"
  cidr_block        = "10.0.1.0/24"
  availability_zone = "us-west-2a"

  tags = {
    Name = "tf-acc-autoscaling-group-alb-target-group-main"
  }
}

resource "aws_subnet" "alt" {
  vpc_id            = "${aws_vpc.default.id}"
  cidr_block        = "10.0.2.0/24"
  availability_zone = "us-west-2b"

  tags = {
    Name = "tf-acc-autoscaling-group-alb-target-group-alt"
  }
}

data "aws_ami" "test_ami" {
  most_recent = true
  owners      = ["amazon"]

  filter {
    name   = "name"
    values = ["amzn-ami-hvm-*-x86_64-gp2"]
  }
}

resource "aws_launch_configuration" "foobar" {
  image_id          = "${data.aws_ami.test_ami.id}"
  instance_type     = "t2.micro"
  enable_monitoring = false
}

resource "aws_autoscaling_group" "bar" {
  vpc_zone_identifier = [
    "${aws_subnet.main.id}",
    "${aws_subnet.alt.id}",
  ]

	target_group_arns = ["${aws_lb_target_group.test.arn}"]

  max_size                  = 2
  min_size                  = 0
  health_check_grace_period = 300
  health_check_type         = "ELB"
  desired_capacity          = 0
  force_delete              = true
  termination_policies      = ["OldestInstance"]
  launch_configuration      = "${aws_launch_configuration.foobar.name}"

}

resource "aws_security_group" "tf_test_self" {
  name        = "tf_test_alb_asg"
  description = "tf_test_alb_asg"
  vpc_id      = "${aws_vpc.default.id}"

  ingress {
    from_port   = 80
    to_port     = 80
    protocol    = "tcp"
    cidr_blocks = ["0.0.0.0/0"]
  }

  tags = {
    Name = "testAccAWSAutoScalingGroupConfig_ALB_TargetGroup"
  }
}
`

const testAccAWSAutoScalingGroupConfig_ALB_TargetGroup_post_duo = `
resource "aws_vpc" "default" {
  cidr_block = "10.0.0.0/16"

  tags = {
    Name = "terraform-testacc-autoscaling-group-alb-target-group"
  }
}

resource "aws_lb_target_group" "test" {
  name     = "tf-example-alb-tg"
  port     = 80
  protocol = "HTTP"
  vpc_id   = "${aws_vpc.default.id}"
}

resource "aws_lb_target_group" "test_more" {
  name     = "tf-example-alb-tg-more"
  port     = 80
  protocol = "HTTP"
  vpc_id   = "${aws_vpc.default.id}"
}

resource "aws_subnet" "main" {
  vpc_id            = "${aws_vpc.default.id}"
  cidr_block        = "10.0.1.0/24"
  availability_zone = "us-west-2a"

  tags = {
    Name = "tf-acc-autoscaling-group-alb-target-group-main"
  }
}

resource "aws_subnet" "alt" {
  vpc_id            = "${aws_vpc.default.id}"
  cidr_block        = "10.0.2.0/24"
  availability_zone = "us-west-2b"

  tags = {
    Name = "tf-acc-autoscaling-group-alb-target-group-alt"
  }
}

data "aws_ami" "test_ami" {
  most_recent = true
  owners      = ["amazon"]

  filter {
    name   = "name"
    values = ["amzn-ami-hvm-*-x86_64-gp2"]
  }
}

resource "aws_launch_configuration" "foobar" {
  image_id          = "${data.aws_ami.test_ami.id}"
  instance_type     = "t2.micro"
  enable_monitoring = false
}

resource "aws_autoscaling_group" "bar" {
  vpc_zone_identifier = [
    "${aws_subnet.main.id}",
    "${aws_subnet.alt.id}",
  ]

	target_group_arns = [
		"${aws_lb_target_group.test.arn}",
		"${aws_lb_target_group.test_more.arn}",
	]

  max_size                  = 2
  min_size                  = 0
  health_check_grace_period = 300
  health_check_type         = "ELB"
  desired_capacity          = 0
  force_delete              = true
  termination_policies      = ["OldestInstance"]
  launch_configuration      = "${aws_launch_configuration.foobar.name}"

}

resource "aws_security_group" "tf_test_self" {
  name        = "tf_test_alb_asg"
  description = "tf_test_alb_asg"
  vpc_id      = "${aws_vpc.default.id}"

  ingress {
    from_port   = 80
    to_port     = 80
    protocol    = "tcp"
    cidr_blocks = ["0.0.0.0/0"]
  }

  tags = {
    Name = "testAccAWSAutoScalingGroupConfig_ALB_TargetGroup"
  }
}
`

func testAccAWSAutoScalingGroupWithHookConfig(name string) string {
	return fmt.Sprintf(`
data "aws_ami" "test_ami" {
  most_recent = true
  owners      = ["amazon"]

  filter {
    name   = "name"
    values = ["amzn-ami-hvm-*-x86_64-gp2"]
  }
}

resource "aws_launch_configuration" "foobar" {
  image_id      = "${data.aws_ami.test_ami.id}"
  instance_type = "t2.micro"
}

resource "aws_autoscaling_group" "bar" {
  availability_zones   = ["us-west-2a"]
  name                 = "%s"
  max_size             = 5
  min_size             = 2
  health_check_type    = "ELB"
  desired_capacity     = 4
  force_delete         = true
  termination_policies = ["OldestInstance", "ClosestToNextInstanceHour"]

  launch_configuration = "${aws_launch_configuration.foobar.name}"

  initial_lifecycle_hook {
    name                 = "launching"
    default_result       = "CONTINUE"
    heartbeat_timeout    = 30                                   # minimum value
    lifecycle_transition = "autoscaling:EC2_INSTANCE_LAUNCHING"
  }
}
`, name)
}

func testAccAWSAutoScalingGroupConfig_ALB_TargetGroup_ELBCapacity(rInt int) string {
	return fmt.Sprintf(`
resource "aws_vpc" "default" {
  cidr_block           = "10.0.0.0/16"
  enable_dns_hostnames = "true"
  enable_dns_support   = "true"

  tags = {
    Name = "terraform-testacc-autoscaling-group-alb-target-group-elb-capacity"
  }
}

resource "aws_lb" "test_lb" {
  subnets = ["${aws_subnet.main.id}", "${aws_subnet.alt.id}"]

  tags = {
    Name = "testAccAWSAutoScalingGroupConfig_ALB_TargetGroup_ELBCapacity"
  }
}

resource "aws_lb_listener" "test_listener" {
  load_balancer_arn = "${aws_lb.test_lb.arn}"
  port              = "80"

  default_action {
    target_group_arn = "${aws_lb_target_group.test.arn}"
    type             = "forward"
  }
}

resource "aws_lb_target_group" "test" {
  name     = "tf-alb-test-%d"
  port     = 80
  protocol = "HTTP"
  vpc_id   = "${aws_vpc.default.id}"

  health_check {
    path              = "/"
    healthy_threshold = "2"
    timeout           = "2"
    interval          = "5"
    matcher           = "200"
  }

  tags = {
    Name = "testAccAWSAutoScalingGroupConfig_ALB_TargetGroup_ELBCapacity"
  }
}

resource "aws_subnet" "main" {
  vpc_id            = "${aws_vpc.default.id}"
  cidr_block        = "10.0.1.0/24"
  availability_zone = "us-west-2a"

  tags = {
    Name = "tf-acc-autoscaling-group-alb-target-group-elb-capacity-main"
  }
}

resource "aws_subnet" "alt" {
  vpc_id            = "${aws_vpc.default.id}"
  cidr_block        = "10.0.2.0/24"
  availability_zone = "us-west-2b"

  tags = {
    Name = "tf-acc-autoscaling-group-alb-target-group-elb-capacity-alt"
  }
}

resource "aws_internet_gateway" "internet_gateway" {
  vpc_id = "${aws_vpc.default.id}"
}

resource "aws_route_table" "route_table" {
  vpc_id = "${aws_vpc.default.id}"
}

resource "aws_route_table_association" "route_table_association_main" {
  subnet_id      = "${aws_subnet.main.id}"
  route_table_id = "${aws_route_table.route_table.id}"
}

resource "aws_route_table_association" "route_table_association_alt" {
  subnet_id      = "${aws_subnet.alt.id}"
  route_table_id = "${aws_route_table.route_table.id}"
}

resource "aws_route" "public_default_route" {
  route_table_id         = "${aws_route_table.route_table.id}"
  destination_cidr_block = "0.0.0.0/0"
  gateway_id             = "${aws_internet_gateway.internet_gateway.id}"
}

data "aws_ami" "test_ami" {
  most_recent = true
  owners      = ["amazon"]

  filter {
    name   = "name"
    values = ["amzn-ami-hvm-*-x86_64-gp2"]
  }
}

resource "aws_launch_configuration" "foobar" {
  image_id                    = "${data.aws_ami.test_ami.id}"
  instance_type               = "t2.micro"
  associate_public_ip_address = "true"

  user_data = <<EOS
#!/bin/bash
yum -y install httpd
echo "hello world" > /var/www/html/index.html
chkconfig httpd on
service httpd start
EOS
}

resource "aws_autoscaling_group" "bar" {
  vpc_zone_identifier = [
    "${aws_subnet.main.id}",
    "${aws_subnet.alt.id}",
  ]

  target_group_arns = ["${aws_lb_target_group.test.arn}"]

  max_size                  = 2
  min_size                  = 2
  health_check_grace_period = 300
  health_check_type         = "ELB"
  desired_capacity          = 2
  wait_for_elb_capacity     = 2
  force_delete              = true
  termination_policies      = ["OldestInstance"]
  launch_configuration      = "${aws_launch_configuration.foobar.name}"
}
`, rInt)
}

func testAccAWSAutoScalingGroupConfigWithSuspendedProcesses(name string) string {
	return fmt.Sprintf(`
data "aws_ami" "test_ami" {
  most_recent = true
  owners      = ["amazon"]

  filter {
    name   = "name"
    values = ["amzn-ami-hvm-*-x86_64-gp2"]
  }
}

resource "aws_launch_configuration" "foobar" {
  image_id      = "${data.aws_ami.test_ami.id}"
  instance_type = "t2.micro"
}

resource "aws_placement_group" "test" {
  name     = "asg_pg_%s"
  strategy = "cluster"
}

resource "aws_autoscaling_group" "bar" {
  availability_zones   = ["us-west-2a"]
  name                 = "%s"
  max_size             = 5
  min_size             = 2
  health_check_type    = "ELB"
  desired_capacity     = 4
  force_delete         = true
  termination_policies = ["OldestInstance", "ClosestToNextInstanceHour"]

  launch_configuration = "${aws_launch_configuration.foobar.name}"

  suspended_processes = ["AlarmNotification", "ScheduledActions"]

  tag {
    key                 = "Foo"
    value               = "foo-bar"
    propagate_at_launch = true
  }
}
`, name, name)
}

func testAccAWSAutoScalingGroupConfigWithSuspendedProcessesUpdated(name string) string {
	return fmt.Sprintf(`
data "aws_ami" "test_ami" {
  most_recent = true
  owners      = ["amazon"]

  filter {
    name   = "name"
    values = ["amzn-ami-hvm-*-x86_64-gp2"]
  }
}

resource "aws_launch_configuration" "foobar" {
  image_id      = "${data.aws_ami.test_ami.id}"
  instance_type = "t2.micro"
}

resource "aws_placement_group" "test" {
  name     = "asg_pg_%s"
  strategy = "cluster"
}

resource "aws_autoscaling_group" "bar" {
  availability_zones   = ["us-west-2a"]
  name                 = "%s"
  max_size             = 5
  min_size             = 2
  health_check_type    = "ELB"
  desired_capacity     = 4
  force_delete         = true
  termination_policies = ["OldestInstance", "ClosestToNextInstanceHour"]

  launch_configuration = "${aws_launch_configuration.foobar.name}"

  suspended_processes = ["AZRebalance", "ScheduledActions"]

  tag {
    key                 = "Foo"
    value               = "foo-bar"
    propagate_at_launch = true
  }
}
`, name, name)
}

const testAccAWSAutoScalingGroupConfig_classicVpcZoneIdentifier = `
resource "aws_autoscaling_group" "test" {
  min_size = 0
  max_size = 0

  availability_zones   = ["us-west-2a"]
  launch_configuration = "${aws_launch_configuration.test.name}"
}

data "aws_ami" "test_ami" {
  most_recent = true
  owners      = ["amazon"]

  filter {
    name   = "name"
    values = ["amzn-ami-hvm-*-x86_64-gp2"]
  }
}

resource "aws_launch_configuration" "test" {
  image_id      = "${data.aws_ami.test_ami.id}"
  instance_type = "t1.micro"
}
`

<<<<<<< HEAD
const testAccAWSAutoScalingGroupConfig_emptyAvailabilityZones = `
resource "aws_vpc" "test" {
  cidr_block = "10.0.0.0/16"
  tags = {
    Name = "terraform-testacc-autoscaling-group-empty-azs"
  }
}

data "aws_availability_zones" "available" {
  # t2.micro is not supported in us-west-2d
  exclude_zone_ids = ["usw2-az4"]
  state            = "available"

  filter {
    name   = "opt-in-status"
    values = ["opt-in-not-required"]
  }
}
  
resource "aws_subnet" "test" {
  availability_zone = "${data.aws_availability_zones.available.names[0]}"
  vpc_id     = "${aws_vpc.test.id}"
  cidr_block = "10.0.0.0/16"
  tags = {
    Name = "tf-acc-autoscaling-group-empty-availability-zones"
  }
}

resource "aws_autoscaling_group" "test" {
  min_size = 0
  max_size = 0

  availability_zones   = []
  launch_configuration = "${aws_launch_configuration.test.name}"
  vpc_zone_identifier  = ["${aws_subnet.test.id}"]
}

data "aws_ami" "test_ami" {
  most_recent = true
  owners      = ["amazon"]

  filter {
    name   = "name"
    values = ["amzn-ami-hvm-*-x86_64-gp2"]
  }
}

resource "aws_launch_configuration" "test" {
  image_id      = "${data.aws_ami.test_ami.id}"
  instance_type = "t2.micro"
}
`

=======
>>>>>>> 8e0f85f3
const testAccAWSAutoScalingGroupConfig_withLaunchTemplate = `
data "aws_ami" "test_ami" {
  most_recent = true
  owners      = ["amazon"]

  filter {
    name   = "name"
    values = ["amzn-ami-hvm-*-x86_64-gp2"]
  }
}

resource "aws_launch_template" "foobar" {
  name_prefix = "foobar"
  image_id = "${data.aws_ami.test_ami.id}"
  instance_type = "t2.micro"
}

data "aws_availability_zones" "available" {
  state = "available"

  filter {
    name   = "opt-in-status"
    values = ["opt-in-not-required"]
  }
}

resource "aws_autoscaling_group" "bar" {
  availability_zones = ["${data.aws_availability_zones.available.names[0]}"]
  desired_capacity = 0
  max_size = 0
  min_size = 0
  launch_template {
    id = "${aws_launch_template.foobar.id}"
    version = "${aws_launch_template.foobar.default_version}"
  }
}
`

const testAccAWSAutoScalingGroupConfig_withLaunchTemplate_toLaunchConfig = `
data "aws_ami" "test_ami" {
  most_recent = true
  owners      = ["amazon"]

  filter {
    name   = "name"
    values = ["amzn-ami-hvm-*-x86_64-gp2"]
  }
}

resource "aws_launch_template" "foobar" {
  name_prefix = "foobar"
  image_id = "${data.aws_ami.test_ami.id}"
  instance_type = "t2.micro"
}

resource "aws_launch_configuration" "test" {
  image_id      = "${data.aws_ami.test_ami.id}"
  instance_type = "t2.micro"
}

data "aws_availability_zones" "available" {
  state = "available"

  filter {
    name   = "opt-in-status"
    values = ["opt-in-not-required"]
  }
}

resource "aws_autoscaling_group" "bar" {
  availability_zones = ["${data.aws_availability_zones.available.names[0]}"]
  desired_capacity = 0
  max_size = 0
  min_size = 0
  launch_configuration = "${aws_launch_configuration.test.name}"
}
`

const testAccAWSAutoScalingGroupConfig_withLaunchTemplate_toLaunchTemplateName = `
data "aws_ami" "test_ami" {
  most_recent = true
  owners      = ["amazon"]

  filter {
    name   = "name"
    values = ["amzn-ami-hvm-*-x86_64-gp2"]
  }
}

resource "aws_launch_template" "foobar" {
  name_prefix = "foobar"
  image_id = "${data.aws_ami.test_ami.id}"
  instance_type = "t2.micro"
}

resource "aws_launch_configuration" "test" {
  image_id      = "${data.aws_ami.test_ami.id}"
  instance_type = "t2.micro"
}

resource "aws_launch_template" "foobar2" {
  name = "foobar2"
  image_id = "${data.aws_ami.test_ami.id}"
  instance_type = "t2.micro"
}

data "aws_availability_zones" "available" {
  state = "available"

  filter {
    name   = "opt-in-status"
    values = ["opt-in-not-required"]
  }
}

resource "aws_autoscaling_group" "bar" {
  availability_zones = ["${data.aws_availability_zones.available.names[0]}"]
  desired_capacity = 0
  max_size = 0
  min_size = 0
  launch_template {
    name = "foobar2"
  }
}
`

const testAccAWSAutoScalingGroupConfig_withLaunchTemplate_toLaunchTemplateVersion = `
data "aws_ami" "test_ami" {
  most_recent = true
  owners      = ["amazon"]

  filter {
    name   = "name"
    values = ["amzn-ami-hvm-*-x86_64-gp2"]
  }
}

resource "aws_launch_template" "foobar" {
  name_prefix = "foobar"
  image_id = "${data.aws_ami.test_ami.id}"
  instance_type = "t2.micro"
}

resource "aws_launch_configuration" "test" {
  image_id      = "${data.aws_ami.test_ami.id}"
  instance_type = "t2.micro"
}

resource "aws_launch_template" "foobar2" {
  name = "foobar2"
  image_id = "${data.aws_ami.test_ami.id}"
  instance_type = "t2.micro"
}

data "aws_availability_zones" "available" {
  state = "available"

  filter {
    name   = "opt-in-status"
    values = ["opt-in-not-required"]
  }
}

resource "aws_autoscaling_group" "bar" {
  availability_zones = ["${data.aws_availability_zones.available.names[0]}"]
  desired_capacity = 0
  max_size = 0
  min_size = 0
  launch_template {
    id = "${aws_launch_template.foobar.id}"
    version = "$Latest"
  }
}
`

func testAccAWSAutoScalingGroupConfig_LaunchTemplate_IAMInstanceProfile(rName string) string {
	return fmt.Sprintf(`
data "aws_ami" "test" {
  most_recent = true
  owners      = ["amazon"]

  filter {
    name   = "name"
    values = ["amzn-ami-hvm-*-x86_64-gp2"]
  }
}

data "aws_availability_zones" "available" {
  state = "available"

  filter {
    name   = "opt-in-status"
    values = ["opt-in-not-required"]
  }
}

resource "aws_iam_role" "test" {
  assume_role_policy = "{\"Version\":\"2012-10-17\",\"Statement\":[{\"Effect\":\"Allow\",\"Principal\":{\"Service\":[\"ec2.amazonaws.com\"]},\"Action\":[\"sts:AssumeRole\"]}]}"
  name               = %q
}

resource "aws_iam_instance_profile" "test" {
  name  = %q
  roles = ["${aws_iam_role.test.name}"]
}

resource "aws_launch_template" "test" {
  image_id      = "${data.aws_ami.test.id}"
  instance_type = "t2.micro"
  name          = %q

  iam_instance_profile {
    name = "${aws_iam_instance_profile.test.id}"
  }
}

resource "aws_autoscaling_group" "test" {
  availability_zones = ["${data.aws_availability_zones.available.names[0]}"]
  desired_capacity   = 0
  max_size           = 0
  min_size           = 0
  name               = %q

  launch_template {
    id = "${aws_launch_template.test.id}"
  }
}
`, rName, rName, rName, rName)
}

func testAccAWSAutoScalingGroupConfig_LoadBalancers(rName string, elbCount int) string {
	return fmt.Sprintf(`
data "aws_ami" "test" {
  most_recent = true
  owners      = ["amazon"]

  filter {
    name   = "name"
    values = ["amzn-ami-hvm-*-x86_64-gp2"]
  }
}

data "aws_availability_zones" "available" {
  # t2.micro is not supported in us-west-2d
  exclude_zone_ids = ["usw2-az4"]
  state            = "available"

  filter {
    name   = "opt-in-status"
    values = ["opt-in-not-required"]
  }
}

resource "aws_launch_template" "test" {
  image_id      = data.aws_ami.test.id
  instance_type = "t3.micro"
  name          = %[1]q
}

resource "aws_vpc" "test" {
  cidr_block = "10.0.0.0/16"

  tags = {
    Name = %[1]q
  }
}

resource "aws_subnet" "test" {
  availability_zone = data.aws_availability_zones.available.names[0]
  cidr_block        = "10.0.0.0/24"
  vpc_id            = aws_vpc.test.id

  tags = {
    Name = %[1]q
  }
}

resource "aws_internet_gateway" "test" {
  vpc_id = aws_vpc.test.id
}

resource "aws_elb" "test" {
  count = %[2]d
  depends_on = ["aws_internet_gateway.test"]

  subnets = [aws_subnet.test.id]

  listener {
    instance_port     = 80
    instance_protocol = "http"
    lb_port           = 80
    lb_protocol       = "http"
  }
}

resource "aws_autoscaling_group" "test" {
  force_delete        = true
  max_size            = 0
  min_size            = 0
  load_balancers      = length(aws_elb.test) > 0 ? aws_elb.test[*].name : []
  vpc_zone_identifier = [aws_subnet.test.id]

  launch_template {
    id = aws_launch_template.test.id
  }
}
`, rName, elbCount)
}

func testAccAWSAutoScalingGroupConfig_MixedInstancesPolicy_Base(rName string) string {
	return fmt.Sprintf(`
data "aws_ami" "test" {
  most_recent = true
  owners      = ["amazon"]

  filter {
    name   = "name"
    values = ["amzn-ami-hvm-*-x86_64-gp2"]
  }
}

data "aws_availability_zones" "available" {
  state = "available"

  filter {
    name   = "opt-in-status"
    values = ["opt-in-not-required"]
  }
}

resource "aws_launch_template" "test" {
  image_id      = "${data.aws_ami.test.id}"
  instance_type = "t3.micro"
  name          = %q
}
`, rName)
}

func testAccAWSAutoScalingGroupConfig_MixedInstancesPolicy(rName string) string {
	return testAccAWSAutoScalingGroupConfig_MixedInstancesPolicy_Base(rName) + fmt.Sprintf(`
resource "aws_autoscaling_group" "test" {
  availability_zones = ["${data.aws_availability_zones.available.names[0]}"]
  desired_capacity   = 0
  max_size           = 0
  min_size           = 0
  name               = %q

  mixed_instances_policy {
    launch_template {
      launch_template_specification {
        launch_template_id = "${aws_launch_template.test.id}"
      }

      override {
        instance_type   = "t2.micro"
        weighted_capacity = "1"
      }
      override {
        instance_type   = "t3.small"
        weighted_capacity = "2"
      }
    }
  }
}
`, rName)
}

func testAccAWSAutoScalingGroupConfig_MixedInstancesPolicy_InstancesDistribution_OnDemandAllocationStrategy(rName, onDemandAllocationStrategy string) string {
	return testAccAWSAutoScalingGroupConfig_MixedInstancesPolicy_Base(rName) + fmt.Sprintf(`
resource "aws_autoscaling_group" "test" {
  availability_zones = ["${data.aws_availability_zones.available.names[0]}"]
  desired_capacity   = 0
  max_size           = 0
  min_size           = 0
  name               = %q

  mixed_instances_policy {
    instances_distribution {
      on_demand_allocation_strategy = %q
    }

    launch_template {
      launch_template_specification {
        launch_template_id = "${aws_launch_template.test.id}"
      }

      override {
        instance_type = "t2.micro"
      }
      override {
        instance_type = "t3.small"
      }
    }
  }
}
`, rName, onDemandAllocationStrategy)
}

func testAccAWSAutoScalingGroupConfig_MixedInstancesPolicy_InstancesDistribution_OnDemandBaseCapacity(rName string, onDemandBaseCapacity int) string {
	return testAccAWSAutoScalingGroupConfig_MixedInstancesPolicy_Base(rName) + fmt.Sprintf(`
resource "aws_autoscaling_group" "test" {
  availability_zones = ["${data.aws_availability_zones.available.names[0]}"]
  desired_capacity   = 0
  max_size           = 2
  min_size           = 0
  name               = %q

  mixed_instances_policy {
    instances_distribution {
      on_demand_base_capacity = %d
    }

    launch_template {
      launch_template_specification {
        launch_template_id = "${aws_launch_template.test.id}"
      }

      override {
        instance_type = "t2.micro"
      }
      override {
        instance_type = "t3.small"
      }
    }
  }
}
`, rName, onDemandBaseCapacity)
}

func testAccAWSAutoScalingGroupConfig_MixedInstancesPolicy_InstancesDistribution_OnDemandPercentageAboveBaseCapacity(rName string, onDemandPercentageAboveBaseCapacity int) string {
	return testAccAWSAutoScalingGroupConfig_MixedInstancesPolicy_Base(rName) + fmt.Sprintf(`
resource "aws_autoscaling_group" "test" {
  availability_zones = ["${data.aws_availability_zones.available.names[0]}"]
  desired_capacity   = 0
  max_size           = 0
  min_size           = 0
  name               = %q

  mixed_instances_policy {
    instances_distribution {
      on_demand_percentage_above_base_capacity = %d
    }

    launch_template {
      launch_template_specification {
        launch_template_id = "${aws_launch_template.test.id}"
      }

      override {
        instance_type = "t2.micro"
      }
      override {
        instance_type = "t3.small"
      }
    }
  }
}
`, rName, onDemandPercentageAboveBaseCapacity)
}

func testAccAWSAutoScalingGroupConfig_MixedInstancesPolicy_InstancesDistribution_SpotAllocationStrategy(rName, spotAllocationStrategy string) string {
	return testAccAWSAutoScalingGroupConfig_MixedInstancesPolicy_Base(rName) + fmt.Sprintf(`
resource "aws_autoscaling_group" "test" {
  availability_zones = ["${data.aws_availability_zones.available.names[0]}"]
  desired_capacity   = 0
  max_size           = 0
  min_size           = 0
  name               = %q

  mixed_instances_policy {
    instances_distribution {
      spot_allocation_strategy = %q
    }

    launch_template {
      launch_template_specification {
        launch_template_id = "${aws_launch_template.test.id}"
      }

      override {
        instance_type = "t2.micro"
      }
      override {
        instance_type = "t3.small"
      }
    }
  }
}
`, rName, spotAllocationStrategy)
}

func testAccAWSAutoScalingGroupConfig_MixedInstancesPolicy_InstancesDistribution_SpotInstancePools(rName string, spotInstancePools int) string {
	return testAccAWSAutoScalingGroupConfig_MixedInstancesPolicy_Base(rName) + fmt.Sprintf(`
resource "aws_autoscaling_group" "test" {
  availability_zones = ["${data.aws_availability_zones.available.names[0]}"]
  desired_capacity   = 0
  max_size           = 0
  min_size           = 0
  name               = %q

  mixed_instances_policy {
    instances_distribution {
      spot_instance_pools = %d
    }

    launch_template {
      launch_template_specification {
        launch_template_id = "${aws_launch_template.test.id}"
      }

      override {
        instance_type = "t2.micro"
      }
      override {
        instance_type = "t3.small"
      }
    }
  }
}
`, rName, spotInstancePools)
}

func testAccAWSAutoScalingGroupConfig_MixedInstancesPolicy_InstancesDistribution_SpotMaxPrice(rName, spotMaxPrice string) string {
	return testAccAWSAutoScalingGroupConfig_MixedInstancesPolicy_Base(rName) + fmt.Sprintf(`
resource "aws_autoscaling_group" "test" {
  availability_zones = ["${data.aws_availability_zones.available.names[0]}"]
  desired_capacity   = 0
  max_size           = 0
  min_size           = 0
  name               = %q

  mixed_instances_policy {
    instances_distribution {
      spot_max_price = %q
    }

    launch_template {
      launch_template_specification {
        launch_template_id = "${aws_launch_template.test.id}"
      }

      override {
        instance_type = "t2.micro"
      }
      override {
        instance_type = "t3.small"
      }
    }
  }
}
`, rName, spotMaxPrice)
}

func testAccAWSAutoScalingGroupConfig_MixedInstancesPolicy_LaunchTemplate_LaunchTemplateSpecification_LaunchTemplateName(rName string) string {
	return testAccAWSAutoScalingGroupConfig_MixedInstancesPolicy_Base(rName) + fmt.Sprintf(`
resource "aws_autoscaling_group" "test" {
  availability_zones = ["${data.aws_availability_zones.available.names[0]}"]
  desired_capacity   = 0
  max_size           = 0
  min_size           = 0
  name               = %q

  mixed_instances_policy {
    launch_template {
      launch_template_specification {
        launch_template_name = "${aws_launch_template.test.name}"
      }

      override {
        instance_type = "t2.micro"
      }
      override {
        instance_type = "t3.small"
      }
    }
  }
}
`, rName)
}

func testAccAWSAutoScalingGroupConfig_MixedInstancesPolicy_LaunchTemplate_LaunchTemplateSpecification_Version(rName, version string) string {
	return testAccAWSAutoScalingGroupConfig_MixedInstancesPolicy_Base(rName) + fmt.Sprintf(`
resource "aws_autoscaling_group" "test" {
  availability_zones = ["${data.aws_availability_zones.available.names[0]}"]
  desired_capacity   = 0
  max_size           = 0
  min_size           = 0
  name               = %q

  mixed_instances_policy {
    launch_template {
      launch_template_specification {
        launch_template_id = "${aws_launch_template.test.id}"
        version            = %q
      }

      override {
        instance_type = "t2.micro"
      }
      override {
        instance_type = "t3.small"
      }
    }
  }
}
`, rName, version)
}

func testAccAWSAutoScalingGroupConfig_MixedInstancesPolicy_LaunchTemplate_Override_InstanceType(rName, instanceType string) string {
	return testAccAWSAutoScalingGroupConfig_MixedInstancesPolicy_Base(rName) + fmt.Sprintf(`
resource "aws_autoscaling_group" "test" {
  availability_zones = ["${data.aws_availability_zones.available.names[0]}"]
  desired_capacity   = 0
  max_size           = 0
  min_size           = 0
  name               = %q

  mixed_instances_policy {
    launch_template {
      launch_template_specification {
        launch_template_id = "${aws_launch_template.test.id}"
      }

      override {
        instance_type = "t2.micro"
      }
      override {
        instance_type = %q
      }
    }
  }
}
`, rName, instanceType)
}

func testAccAWSAutoScalingGroupConfig_MixedInstancesPolicy_LaunchTemplate_Override_WeightedCapacity(rName string) string {
	return testAccAWSAutoScalingGroupConfig_MixedInstancesPolicy_Base(rName) + fmt.Sprintf(`
resource "aws_autoscaling_group" "test" {
  availability_zones = ["${data.aws_availability_zones.available.names[0]}"]
  desired_capacity   = 4
  max_size           = 6
  min_size           = 2
  name               = %q

  mixed_instances_policy {
    launch_template {
      launch_template_specification {
        launch_template_id = "${aws_launch_template.test.id}"
      }

      override {
        instance_type = "t2.micro"
        weighted_capacity = "2"
      }
      override {
        instance_type = "t3.small"
        weighted_capacity = "4"
      }
    }
  }
}
`, rName)
}

func testAccAWSAutoScalingGroupPartitionConfig(rName string) string {
	return fmt.Sprintf(`
data "aws_availability_zones" "available" {
  # t2.micro is not supported in us-west-2d
  exclude_zone_ids = ["usw2-az4"]
  state            = "available"

  filter {
    name   = "opt-in-status"
    values = ["opt-in-not-required"]
  }
}

data "aws_ami" "test_ami" {
  most_recent = true
  owners      = ["amazon"]

  filter {
    name   = "name"
    values = ["amzn-ami-hvm-*-x86_64-gp2"]
  }
}

resource "aws_launch_template" "this" {
  name          = %[1]q
  image_id      = data.aws_ami.test_ami.id
  instance_type = "m5.large"

  placement {
    tenancy    = "default"
    group_name = aws_placement_group.test.id
  }
}

resource "aws_placement_group" "test" {
  name     = %[1]q
  strategy = "cluster"
}

resource "aws_autoscaling_group" "test" {
  name_prefix        = "test"
  availability_zones = ["${data.aws_availability_zones.available.names[0]}"]
  min_size           = 0
  max_size           = 0

  launch_template {
    id      = aws_launch_template.this.id
    version = "$Latest"
  }
}
`, rName)
}<|MERGE_RESOLUTION|>--- conflicted
+++ resolved
@@ -3447,62 +3447,6 @@
 }
 `
 
-<<<<<<< HEAD
-const testAccAWSAutoScalingGroupConfig_emptyAvailabilityZones = `
-resource "aws_vpc" "test" {
-  cidr_block = "10.0.0.0/16"
-  tags = {
-    Name = "terraform-testacc-autoscaling-group-empty-azs"
-  }
-}
-
-data "aws_availability_zones" "available" {
-  # t2.micro is not supported in us-west-2d
-  exclude_zone_ids = ["usw2-az4"]
-  state            = "available"
-
-  filter {
-    name   = "opt-in-status"
-    values = ["opt-in-not-required"]
-  }
-}
-  
-resource "aws_subnet" "test" {
-  availability_zone = "${data.aws_availability_zones.available.names[0]}"
-  vpc_id     = "${aws_vpc.test.id}"
-  cidr_block = "10.0.0.0/16"
-  tags = {
-    Name = "tf-acc-autoscaling-group-empty-availability-zones"
-  }
-}
-
-resource "aws_autoscaling_group" "test" {
-  min_size = 0
-  max_size = 0
-
-  availability_zones   = []
-  launch_configuration = "${aws_launch_configuration.test.name}"
-  vpc_zone_identifier  = ["${aws_subnet.test.id}"]
-}
-
-data "aws_ami" "test_ami" {
-  most_recent = true
-  owners      = ["amazon"]
-
-  filter {
-    name   = "name"
-    values = ["amzn-ami-hvm-*-x86_64-gp2"]
-  }
-}
-
-resource "aws_launch_configuration" "test" {
-  image_id      = "${data.aws_ami.test_ami.id}"
-  instance_type = "t2.micro"
-}
-`
-
-=======
->>>>>>> 8e0f85f3
 const testAccAWSAutoScalingGroupConfig_withLaunchTemplate = `
 data "aws_ami" "test_ami" {
   most_recent = true
