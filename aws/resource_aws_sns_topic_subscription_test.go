--- conflicted
+++ resolved
@@ -365,17 +365,10 @@
 	})
 }
 
-<<<<<<< HEAD
 func TestAccAWSSNSTopicSubscription_email(t *testing.T) {
 	attributes := make(map[string]string)
 	resourceName := "aws_sns_topic_subscription.test_subscription"
 	rName := acctest.RandomWithPrefix("tf-acc-test")
-=======
-func TestAccAWSSNSTopicSubscription_firehose(t *testing.T) {
-	attributes := make(map[string]string)
-	resourceName := "aws_sns_topic_subscription.test_subscription"
-	ri := acctest.RandInt()
->>>>>>> 55cba222
 
 	resource.ParallelTest(t, resource.TestCase{
 		PreCheck:     func() { testAccPreCheck(t) },
@@ -383,7 +376,6 @@
 		CheckDestroy: testAccCheckAWSSNSTopicSubscriptionDestroy,
 		Steps: []resource.TestStep{
 			{
-<<<<<<< HEAD
 				Config: testAccAWSSNSTopicSubscriptionEmailConfig(rName),
 				Check: resource.ComposeTestCheckFunc(
 					testAccCheckAWSSNSTopicSubscriptionExists(resourceName, attributes),
@@ -396,7 +388,23 @@
 					resource.TestCheckResourceAttr(resourceName, "protocol", "email"),
 					resource.TestCheckResourceAttr(resourceName, "raw_message_delivery", "false"),
 					resource.TestCheckResourceAttrPair(resourceName, "topic_arn", "aws_sns_topic.test_topic", "arn"),
-=======
+				),
+			},
+		},
+	})
+}
+
+func TestAccAWSSNSTopicSubscription_firehose(t *testing.T) {
+	attributes := make(map[string]string)
+	resourceName := "aws_sns_topic_subscription.test_subscription"
+	ri := acctest.RandInt()
+
+	resource.ParallelTest(t, resource.TestCase{
+		PreCheck:     func() { testAccPreCheck(t) },
+		Providers:    testAccProviders,
+		CheckDestroy: testAccCheckAWSSNSTopicSubscriptionDestroy,
+		Steps: []resource.TestStep{
+			{
 				Config: testAccAWSSNSTopicSubscriptionConfig_firehose(ri, 1),
 				Check: resource.ComposeTestCheckFunc(
 					testAccCheckAWSSNSTopicSubscriptionExists(resourceName, attributes),
@@ -425,7 +433,6 @@
 				Check: resource.ComposeTestCheckFunc(
 					testAccCheckAWSSNSTopicSubscriptionExists(resourceName, attributes),
 					resource.TestCheckResourceAttrPair(resourceName, "subscription_role_arn", "aws_iam_role.firehose_role", "arn"),
->>>>>>> 55cba222
 				),
 			},
 		},
@@ -993,7 +1000,6 @@
   endpoint               = replace(aws_api_gateway_deployment.test.invoke_url, "https://", "https://davematthews:granny@")
   endpoint_auto_confirms = true
 }
-<<<<<<< HEAD
 `, rName)
 }
 
@@ -1009,8 +1015,6 @@
   endpoint  = "invalid_email@example.com"
 }
 `, rName)
-=======
-`, i, i, i, i, i, i, i, i, i, username, password, username, password)
 }
 
 func testAccAWSSNSTopicSubscriptionConfig_firehose(i, n int) string {
@@ -1060,5 +1064,4 @@
   }
 }
 `, i, i, n, i, i)
->>>>>>> 55cba222
 }