--- conflicted
+++ resolved
@@ -74,11 +74,7 @@
 }
 
 func resourceDiskCreate(ctx context.Context, d *schema.ResourceData, meta interface{}) diag.Diagnostics {
-<<<<<<< HEAD
-	conn := meta.(*conns.AWSClient).LightsailClient()
-=======
-	conn := meta.(*conns.AWSClient).LightsailConn(ctx)
->>>>>>> 258dd327
+	conn := meta.(*conns.AWSClient).LightsailClient(ctx)
 
 	id := d.Get("name").(string)
 	in := lightsail.CreateDiskInput{
@@ -106,11 +102,7 @@
 }
 
 func resourceDiskRead(ctx context.Context, d *schema.ResourceData, meta interface{}) diag.Diagnostics {
-<<<<<<< HEAD
-	conn := meta.(*conns.AWSClient).LightsailClient()
-=======
-	conn := meta.(*conns.AWSClient).LightsailConn(ctx)
->>>>>>> 258dd327
+	conn := meta.(*conns.AWSClient).LightsailClient(ctx)
 
 	out, err := FindDiskById(ctx, conn, d.Id())
 
@@ -142,11 +134,7 @@
 }
 
 func resourceDiskDelete(ctx context.Context, d *schema.ResourceData, meta interface{}) diag.Diagnostics {
-<<<<<<< HEAD
-	conn := meta.(*conns.AWSClient).LightsailClient()
-=======
-	conn := meta.(*conns.AWSClient).LightsailConn(ctx)
->>>>>>> 258dd327
+	conn := meta.(*conns.AWSClient).LightsailClient(ctx)
 
 	out, err := conn.DeleteDisk(ctx, &lightsail.DeleteDiskInput{
 		DiskName: aws.String(d.Id()),
