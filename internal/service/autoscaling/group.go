package autoscaling

import ( // nosemgrep:ci.aws-sdk-go-multiple-service-imports
	"bytes"
	"context"
	"fmt"
	"log"
	"regexp"
	"strconv"
	"strings"
	"time"

	"github.com/aws/aws-sdk-go/aws"
	"github.com/aws/aws-sdk-go/service/autoscaling"
	"github.com/aws/aws-sdk-go/service/elb"
	"github.com/aws/aws-sdk-go/service/elbv2"
	"github.com/hashicorp/aws-sdk-go-base/v2/awsv1shim/v2/tfawserr"
	"github.com/hashicorp/go-cty/cty"
	multierror "github.com/hashicorp/go-multierror"
	"github.com/hashicorp/terraform-plugin-sdk/v2/diag"
	"github.com/hashicorp/terraform-plugin-sdk/v2/helper/customdiff"
	"github.com/hashicorp/terraform-plugin-sdk/v2/helper/resource"
	"github.com/hashicorp/terraform-plugin-sdk/v2/helper/schema"
	"github.com/hashicorp/terraform-plugin-sdk/v2/helper/validation"
	"github.com/hashicorp/terraform-provider-aws/internal/conns"
	"github.com/hashicorp/terraform-provider-aws/internal/create"
	"github.com/hashicorp/terraform-provider-aws/internal/experimental/nullable"
	"github.com/hashicorp/terraform-provider-aws/internal/flex"
	tfelb "github.com/hashicorp/terraform-provider-aws/internal/service/elb"
	"github.com/hashicorp/terraform-provider-aws/internal/tfresource"
	"github.com/hashicorp/terraform-provider-aws/internal/verify"
)

func ResourceGroup() *schema.Resource {
	return &schema.Resource{
		Create: resourceGroupCreate,
		Read:   resourceGroupRead,
		Update: resourceGroupUpdate,
		Delete: resourceGroupDelete,

		Importer: &schema.ResourceImporter{
			State: schema.ImportStatePassthrough,
		},

		Timeouts: &schema.ResourceTimeout{
			Update: schema.DefaultTimeout(10 * time.Minute),
			Delete: schema.DefaultTimeout(10 * time.Minute),
		},

		Schema: map[string]*schema.Schema{
			"arn": {
				Type:     schema.TypeString,
				Computed: true,
			},
			"availability_zones": {
				Type:          schema.TypeSet,
				Optional:      true,
				Computed:      true,
				Elem:          &schema.Schema{Type: schema.TypeString},
				ConflictsWith: []string{"vpc_zone_identifier"},
			},
			"capacity_rebalance": {
				Type:     schema.TypeBool,
				Optional: true,
			},
			"context": {
				Type:     schema.TypeString,
				Optional: true,
			},
			"default_cooldown": {
				Type:     schema.TypeInt,
				Optional: true,
				Computed: true,
			},
			"default_instance_warmup": {
				Type:     schema.TypeInt,
				Optional: true,
			},
			"desired_capacity": {
				Type:     schema.TypeInt,
				Optional: true,
				Computed: true,
			},
			"desired_capacity_type": {
<<<<<<< HEAD
				Type:     schema.TypeString,
				Optional: true,
				Computed: true,
=======
				Type:         schema.TypeString,
				Optional:     true,
				ValidateFunc: validation.StringInSlice(DesiredCapacityType_Values(), false),
>>>>>>> 6080eb49
			},
			"enabled_metrics": {
				Type:     schema.TypeSet,
				Optional: true,
				Elem:     &schema.Schema{Type: schema.TypeString},
			},
			"force_delete": {
				Type:     schema.TypeBool,
				Optional: true,
				Default:  false,
			},
			"force_delete_warm_pool": {
				Type:     schema.TypeBool,
				Optional: true,
				Default:  false,
			},
			"health_check_grace_period": {
				Type:     schema.TypeInt,
				Optional: true,
				Default:  300,
			},
			"health_check_type": {
				Type:     schema.TypeString,
				Optional: true,
				Computed: true,
			},
			"initial_lifecycle_hook": {
				Type:     schema.TypeSet,
				Optional: true,
				ForceNew: true,
				Elem: &schema.Resource{
					Schema: map[string]*schema.Schema{
						"default_result": {
							Type:     schema.TypeString,
							Optional: true,
							Computed: true,
						},
						"heartbeat_timeout": {
							Type:     schema.TypeInt,
							Optional: true,
						},
						"lifecycle_transition": {
							Type:     schema.TypeString,
							Required: true,
						},
						"name": {
							Type:     schema.TypeString,
							Required: true,
						},
						"notification_metadata": {
							Type:     schema.TypeString,
							Optional: true,
						},
						"notification_target_arn": {
							Type:     schema.TypeString,
							Optional: true,
						},
						"role_arn": {
							Type:     schema.TypeString,
							Optional: true,
						},
					},
				},
			},
			"instance_refresh": {
				Type:     schema.TypeList,
				MaxItems: 1,
				Optional: true,
				Elem: &schema.Resource{
					Schema: map[string]*schema.Schema{
						"preferences": {
							Type:     schema.TypeList,
							MaxItems: 1,
							Optional: true,
							Elem: &schema.Resource{
								Schema: map[string]*schema.Schema{
									"checkpoint_delay": {
										Type:         nullable.TypeNullableInt,
										Optional:     true,
										ValidateFunc: nullable.ValidateTypeStringNullableIntAtLeast(0),
									},
									"checkpoint_percentages": {
										Type:     schema.TypeList,
										Optional: true,
										Elem: &schema.Schema{
											Type: schema.TypeInt,
										},
									},
									"instance_warmup": {
										Type:         nullable.TypeNullableInt,
										Optional:     true,
										ValidateFunc: nullable.ValidateTypeStringNullableIntAtLeast(0),
									},
									"min_healthy_percentage": {
										Type:         schema.TypeInt,
										Optional:     true,
										Default:      90,
										ValidateFunc: validation.IntBetween(0, 100),
									},
									"skip_matching": {
										Type:     schema.TypeBool,
										Optional: true,
										Default:  false,
									},
								},
							},
						},
						"strategy": {
							Type:         schema.TypeString,
							Required:     true,
							ValidateFunc: validation.StringInSlice(autoscaling.RefreshStrategy_Values(), false),
						},
						"triggers": {
							Type:     schema.TypeSet,
							Optional: true,
							Elem: &schema.Schema{
								Type:             schema.TypeString,
								ValidateDiagFunc: validateGroupInstanceRefreshTriggerFields,
							},
						},
					},
				},
			},
			"launch_configuration": {
				Type:         schema.TypeString,
				Optional:     true,
				ExactlyOneOf: []string{"launch_configuration", "launch_template", "mixed_instances_policy"},
			},
			"launch_template": {
				Type:     schema.TypeList,
				MaxItems: 1,
				Optional: true,
				Elem: &schema.Resource{
					Schema: map[string]*schema.Schema{
						"id": {
							Type:          schema.TypeString,
							Optional:      true,
							Computed:      true,
							ValidateFunc:  verify.ValidLaunchTemplateID,
							ConflictsWith: []string{"launch_template.0.name"},
						},
						"name": {
							Type:          schema.TypeString,
							Optional:      true,
							Computed:      true,
							ValidateFunc:  verify.ValidLaunchTemplateName,
							ConflictsWith: []string{"launch_template.0.id"},
						},
						"version": {
							Type:         schema.TypeString,
							Optional:     true,
							ValidateFunc: validation.StringLenBetween(1, 255),
						},
					},
				},
				ExactlyOneOf: []string{"launch_configuration", "launch_template", "mixed_instances_policy"},
			},
			"load_balancers": {
				Type:     schema.TypeSet,
				Optional: true,
				Elem:     &schema.Schema{Type: schema.TypeString},
			},
			"max_instance_lifetime": {
				Type:     schema.TypeInt,
				Optional: true,
			},
			"max_size": {
				Type:     schema.TypeInt,
				Required: true,
			},
			"metrics_granularity": {
				Type:     schema.TypeString,
				Optional: true,
				Default:  DefaultEnabledMetricsGranularity,
			},
			"min_elb_capacity": {
				Type:     schema.TypeInt,
				Optional: true,
			},
			"min_size": {
				Type:     schema.TypeInt,
				Required: true,
			},
			"mixed_instances_policy": {
				Type:     schema.TypeList,
				Optional: true,
				MaxItems: 1,
				Elem: &schema.Resource{
					Schema: map[string]*schema.Schema{
						"instances_distribution": {
							Type:     schema.TypeList,
							Optional: true,
							MaxItems: 1,
							Computed: true,
							// Ideally we'd want to detect drift detection,
							// but a DiffSuppressFunc here does not behave nicely
							// for detecting missing configuration blocks
							Elem: &schema.Resource{
								Schema: map[string]*schema.Schema{
									// These fields are returned from calls to the API
									// even if not provided at input time and can be omitted in requests;
									// thus, to prevent non-empty plans, we set these
									// to Computed and remove Defaults
									"on_demand_allocation_strategy": {
										Type:     schema.TypeString,
										Optional: true,
										Computed: true,
									},
									"on_demand_base_capacity": {
										Type:         schema.TypeInt,
										Optional:     true,
										Computed:     true,
										ValidateFunc: validation.IntAtLeast(0),
									},
									"on_demand_percentage_above_base_capacity": {
										Type:         schema.TypeInt,
										Optional:     true,
										Computed:     true,
										ValidateFunc: validation.IntBetween(0, 100),
									},
									"spot_allocation_strategy": {
										Type:     schema.TypeString,
										Optional: true,
										Computed: true,
									},
									"spot_instance_pools": {
										Type:         schema.TypeInt,
										Optional:     true,
										Computed:     true,
										ValidateFunc: validation.IntAtLeast(0),
									},
									"spot_max_price": {
										Type:     schema.TypeString,
										Optional: true,
									},
								},
							},
						},
						"launch_template": {
							Type:     schema.TypeList,
							Required: true,
							MinItems: 1,
							MaxItems: 1,
							Elem: &schema.Resource{
								Schema: map[string]*schema.Schema{
									"launch_template_specification": {
										Type:     schema.TypeList,
										Required: true,
										MinItems: 1,
										MaxItems: 1,
										Elem: &schema.Resource{
											Schema: map[string]*schema.Schema{
												"launch_template_id": {
													Type:     schema.TypeString,
													Optional: true,
													Computed: true,
												},
												"launch_template_name": {
													Type:     schema.TypeString,
													Optional: true,
													Computed: true,
												},
												"version": {
													Type:     schema.TypeString,
													Optional: true,
													Default:  "$Default",
												},
											},
										},
									},
									"override": {
										Type:     schema.TypeList,
										Optional: true,
										Elem: &schema.Resource{
											Schema: map[string]*schema.Schema{
												"instance_requirements": {
													Type:     schema.TypeList,
													Optional: true,
													MaxItems: 1,
													Elem: &schema.Resource{
														Schema: map[string]*schema.Schema{
															"accelerator_count": {
																Type:     schema.TypeList,
																Optional: true,
																MaxItems: 1,
																Elem: &schema.Resource{
																	Schema: map[string]*schema.Schema{
																		"max": {
																			Type:         schema.TypeInt,
																			Optional:     true,
																			ValidateFunc: validation.IntAtLeast(0),
																		},
																		"min": {
																			Type:         schema.TypeInt,
																			Optional:     true,
																			ValidateFunc: validation.IntAtLeast(1),
																		},
																	},
																},
															},
															"accelerator_manufacturers": {
																Type:     schema.TypeSet,
																Optional: true,
																Elem: &schema.Schema{
																	Type:         schema.TypeString,
																	ValidateFunc: validation.StringInSlice(autoscaling.AcceleratorManufacturer_Values(), false),
																},
															},
															"accelerator_names": {
																Type:     schema.TypeSet,
																Optional: true,
																Elem: &schema.Schema{
																	Type:         schema.TypeString,
																	ValidateFunc: validation.StringInSlice(autoscaling.AcceleratorName_Values(), false),
																},
															},
															"accelerator_total_memory_mib": {
																Type:     schema.TypeList,
																Optional: true,
																MaxItems: 1,
																Elem: &schema.Resource{
																	Schema: map[string]*schema.Schema{
																		"max": {
																			Type:         schema.TypeInt,
																			Optional:     true,
																			ValidateFunc: validation.IntAtLeast(1),
																		},
																		"min": {
																			Type:         schema.TypeInt,
																			Optional:     true,
																			ValidateFunc: validation.IntAtLeast(1),
																		},
																	},
																},
															},
															"accelerator_types": {
																Type:     schema.TypeSet,
																Optional: true,
																Elem: &schema.Schema{
																	Type:         schema.TypeString,
																	ValidateFunc: validation.StringInSlice(autoscaling.AcceleratorType_Values(), false),
																},
															},
															"bare_metal": {
																Type:         schema.TypeString,
																Optional:     true,
																ValidateFunc: validation.StringInSlice(autoscaling.BareMetal_Values(), false),
															},
															"baseline_ebs_bandwidth_mbps": {
																Type:     schema.TypeList,
																Optional: true,
																MaxItems: 1,
																Elem: &schema.Resource{
																	Schema: map[string]*schema.Schema{
																		"max": {
																			Type:         schema.TypeInt,
																			Optional:     true,
																			ValidateFunc: validation.IntAtLeast(1),
																		},
																		"min": {
																			Type:         schema.TypeInt,
																			Optional:     true,
																			ValidateFunc: validation.IntAtLeast(1),
																		},
																	},
																},
															},
															"burstable_performance": {
																Type:         schema.TypeString,
																Optional:     true,
																ValidateFunc: validation.StringInSlice(autoscaling.BurstablePerformance_Values(), false),
															},
															"cpu_manufacturers": {
																Type:     schema.TypeSet,
																Optional: true,
																Elem: &schema.Schema{
																	Type:         schema.TypeString,
																	ValidateFunc: validation.StringInSlice(autoscaling.CpuManufacturer_Values(), false),
																},
															},
															"excluded_instance_types": {
																Type:     schema.TypeSet,
																Optional: true,
																MaxItems: 400,
																Elem:     &schema.Schema{Type: schema.TypeString},
															},
															"instance_generations": {
																Type:     schema.TypeSet,
																Optional: true,
																Elem: &schema.Schema{
																	Type:         schema.TypeString,
																	ValidateFunc: validation.StringInSlice(autoscaling.InstanceGeneration_Values(), false),
																},
															},
															"local_storage": {
																Type:         schema.TypeString,
																Optional:     true,
																ValidateFunc: validation.StringInSlice(autoscaling.LocalStorage_Values(), false),
															},
															"local_storage_types": {
																Type:     schema.TypeSet,
																Optional: true,
																Elem: &schema.Schema{
																	Type:         schema.TypeString,
																	ValidateFunc: validation.StringInSlice(autoscaling.LocalStorageType_Values(), false),
																},
															},
															"memory_gib_per_vcpu": {
																Type:     schema.TypeList,
																Optional: true,
																MaxItems: 1,
																Elem: &schema.Resource{
																	Schema: map[string]*schema.Schema{
																		"max": {
																			Type:         schema.TypeFloat,
																			Optional:     true,
																			ValidateFunc: verify.FloatGreaterThan(0.0),
																		},
																		"min": {
																			Type:         schema.TypeFloat,
																			Optional:     true,
																			ValidateFunc: verify.FloatGreaterThan(0.0),
																		},
																	},
																},
															},
															"memory_mib": {
																Type:     schema.TypeList,
																Optional: true,
																MaxItems: 1,
																Elem: &schema.Resource{
																	Schema: map[string]*schema.Schema{
																		"max": {
																			Type:         schema.TypeInt,
																			Optional:     true,
																			ValidateFunc: validation.IntAtLeast(1),
																		},
																		"min": {
																			Type:         schema.TypeInt,
																			Optional:     true,
																			ValidateFunc: validation.IntAtLeast(1),
																		},
																	},
																},
															},
															"network_interface_count": {
																Type:     schema.TypeList,
																Optional: true,
																MaxItems: 1,
																Elem: &schema.Resource{
																	Schema: map[string]*schema.Schema{
																		"max": {
																			Type:         schema.TypeInt,
																			Optional:     true,
																			ValidateFunc: validation.IntAtLeast(1),
																		},
																		"min": {
																			Type:         schema.TypeInt,
																			Optional:     true,
																			ValidateFunc: validation.IntAtLeast(1),
																		},
																	},
																},
															},
															"on_demand_max_price_percentage_over_lowest_price": {
																Type:         schema.TypeInt,
																Optional:     true,
																ValidateFunc: validation.IntAtLeast(1),
															},
															"require_hibernate_support": {
																Type:     schema.TypeBool,
																Optional: true,
															},
															"spot_max_price_percentage_over_lowest_price": {
																Type:         schema.TypeInt,
																Optional:     true,
																ValidateFunc: validation.IntAtLeast(1),
															},
															"total_local_storage_gb": {
																Type:     schema.TypeList,
																Optional: true,
																MaxItems: 1,
																Elem: &schema.Resource{
																	Schema: map[string]*schema.Schema{
																		"max": {
																			Type:         schema.TypeFloat,
																			Optional:     true,
																			ValidateFunc: verify.FloatGreaterThan(0.0),
																		},
																		"min": {
																			Type:         schema.TypeFloat,
																			Optional:     true,
																			ValidateFunc: verify.FloatGreaterThan(0.0),
																		},
																	},
																},
															},
															"vcpu_count": {
																Type:     schema.TypeList,
																Optional: true,
																MaxItems: 1,
																Elem: &schema.Resource{
																	Schema: map[string]*schema.Schema{
																		"max": {
																			Type:         schema.TypeInt,
																			Optional:     true,
																			ValidateFunc: validation.IntAtLeast(1),
																		},
																		"min": {
																			Type:         schema.TypeInt,
																			Optional:     true,
																			ValidateFunc: validation.IntAtLeast(1),
																		},
																	},
																},
															},
														},
													},
												},
												"instance_type": {
													Type:     schema.TypeString,
													Optional: true,
												},
												"launch_template_specification": {
													Type:     schema.TypeList,
													Optional: true,
													MinItems: 0,
													MaxItems: 1,
													Elem: &schema.Resource{
														Schema: map[string]*schema.Schema{
															"launch_template_id": {
																Type:     schema.TypeString,
																Optional: true,
																Computed: true,
															},
															"launch_template_name": {
																Type:     schema.TypeString,
																Optional: true,
																Computed: true,
															},
															"version": {
																Type:     schema.TypeString,
																Optional: true,
																Default:  "$Default",
															},
														},
													},
												},
												"weighted_capacity": {
													Type:         schema.TypeString,
													Optional:     true,
													ValidateFunc: validation.StringMatch(regexp.MustCompile(`^[1-9][0-9]{0,2}$`), "see https://docs.aws.amazon.com/autoscaling/ec2/APIReference/API_LaunchTemplateOverrides.html"),
												},
											},
										},
									},
								},
							},
						},
					},
				},
				ExactlyOneOf: []string{"launch_configuration", "launch_template", "mixed_instances_policy"},
			},
			"name": {
				Type:          schema.TypeString,
				Optional:      true,
				Computed:      true,
				ForceNew:      true,
				ValidateFunc:  validation.StringLenBetween(0, 255),
				ConflictsWith: []string{"name_prefix"},
			},
			"name_prefix": {
				Type:          schema.TypeString,
				Optional:      true,
				Computed:      true,
				ForceNew:      true,
				ValidateFunc:  validation.StringLenBetween(0, 255-resource.UniqueIDSuffixLength),
				ConflictsWith: []string{"name"},
			},
			"placement_group": {
				Type:     schema.TypeString,
				Optional: true,
			},
			"protect_from_scale_in": {
				Type:     schema.TypeBool,
				Optional: true,
				Default:  false,
			},
			"service_linked_role_arn": {
				Type:     schema.TypeString,
				Optional: true,
				Computed: true,
			},
			"suspended_processes": {
				Type:     schema.TypeSet,
				Optional: true,
				Elem:     &schema.Schema{Type: schema.TypeString},
			},
			"tag": {
				Type:     schema.TypeSet,
				Optional: true,
				Elem: &schema.Resource{
					Schema: map[string]*schema.Schema{
						"key": {
							Type:     schema.TypeString,
							Required: true,
						},
						"propagate_at_launch": {
							Type:     schema.TypeBool,
							Required: true,
						},
						"value": {
							Type:     schema.TypeString,
							Required: true,
						},
					},
				},
				// This should be removable, but wait until other tags work is being done.
				Set: func(v interface{}) int {
					var buf bytes.Buffer
					m := v.(map[string]interface{})
					buf.WriteString(fmt.Sprintf("%s-", m["key"].(string)))
					buf.WriteString(fmt.Sprintf("%s-", m["value"].(string)))
					buf.WriteString(fmt.Sprintf("%t-", m["propagate_at_launch"].(bool)))

					return create.StringHashcode(buf.String())
				},
				ConflictsWith: []string{"tags"},
			},
			"tags": {
				Deprecated: "Use tag instead",
				Type:       schema.TypeSet,
				Optional:   true,
				Elem: &schema.Schema{
					Type: schema.TypeMap,
					Elem: &schema.Schema{Type: schema.TypeString},
				},
				// Terraform 0.11 and earlier can provide incorrect type
				// information during difference handling, in which boolean
				// values are represented as "0" and "1". This Set function
				// normalizes these hashing variations, while the Terraform
				// Plugin SDK automatically suppresses the boolean/string
				// difference in the value itself.
				Set: func(v interface{}) int {
					var buf bytes.Buffer

					m, ok := v.(map[string]interface{})

					if !ok {
						return 0
					}

					if v, ok := m["key"].(string); ok {
						buf.WriteString(fmt.Sprintf("%s-", v))
					}

					if v, ok := m["value"].(string); ok {
						buf.WriteString(fmt.Sprintf("%s-", v))
					}

					if v, ok := m["propagate_at_launch"].(bool); ok {
						buf.WriteString(fmt.Sprintf("%t-", v))
					} else if v, ok := m["propagate_at_launch"].(string); ok {
						if b, err := strconv.ParseBool(v); err == nil {
							buf.WriteString(fmt.Sprintf("%t-", b))
						} else {
							buf.WriteString(fmt.Sprintf("%s-", v))
						}
					}

					return create.StringHashcode(buf.String())
				},
				ConflictsWith: []string{"tag"},
			},
			"target_group_arns": {
				Type:     schema.TypeSet,
				Optional: true,
				Elem:     &schema.Schema{Type: schema.TypeString},
			},
			"termination_policies": {
				Type:     schema.TypeList,
				Optional: true,
				Elem:     &schema.Schema{Type: schema.TypeString},
			},
			"vpc_zone_identifier": {
				Type:          schema.TypeSet,
				Optional:      true,
				Computed:      true,
				Elem:          &schema.Schema{Type: schema.TypeString},
				ConflictsWith: []string{"availability_zones"},
			},
			"wait_for_capacity_timeout": {
				Type:         schema.TypeString,
				Optional:     true,
				Default:      "10m",
				ValidateFunc: verify.ValidDuration,
			},
			"wait_for_elb_capacity": {
				Type:     schema.TypeInt,
				Optional: true,
			},
			"warm_pool": {
				Type:     schema.TypeList,
				Optional: true,
				MaxItems: 1,
				Elem: &schema.Resource{
					Schema: map[string]*schema.Schema{
						"instance_reuse_policy": {
							Type:     schema.TypeList,
							Optional: true,
							MaxItems: 1,
							Elem: &schema.Resource{
								Schema: map[string]*schema.Schema{
									"reuse_on_scale_in": {
										Type:     schema.TypeBool,
										Optional: true,
										Default:  false,
									},
								},
							},
						},
						"max_group_prepared_capacity": {
							Type:     schema.TypeInt,
							Optional: true,
							Default:  DefaultWarmPoolMaxGroupPreparedCapacity,
						},
						"min_size": {
							Type:     schema.TypeInt,
							Optional: true,
							Default:  0,
						},
						"pool_state": {
							Type:         schema.TypeString,
							Optional:     true,
							Default:      autoscaling.WarmPoolStateStopped,
							ValidateFunc: validation.StringInSlice(autoscaling.WarmPoolState_Values(), false),
						},
					},
				},
			},
		},

		CustomizeDiff: customdiff.Sequence(
			customdiff.ComputedIf("launch_template.0.id", func(_ context.Context, diff *schema.ResourceDiff, meta interface{}) bool {
				return diff.HasChange("launch_template.0.name")
			}),
			customdiff.ComputedIf("launch_template.0.name", func(_ context.Context, diff *schema.ResourceDiff, meta interface{}) bool {
				return diff.HasChange("launch_template.0.id")
			}),
		),
	}
}

func resourceGroupCreate(d *schema.ResourceData, meta interface{}) error {
	conn := meta.(*conns.AWSClient).AutoScalingConn()

	asgName := create.Name(d.Get("name").(string), d.Get("name_prefix").(string))
	createInput := &autoscaling.CreateAutoScalingGroupInput{
		AutoScalingGroupName:             aws.String(asgName),
		NewInstancesProtectedFromScaleIn: aws.Bool(d.Get("protect_from_scale_in").(bool)),
	}
	updateInput := &autoscaling.UpdateAutoScalingGroupInput{
		AutoScalingGroupName: aws.String(asgName),
	}

	initialLifecycleHooks := d.Get("initial_lifecycle_hook").(*schema.Set).List()
	twoPhases := len(initialLifecycleHooks) > 0

	maxSize := d.Get("max_size").(int)
	minSize := d.Get("min_size").(int)
	desiredCapacity := d.Get("desired_capacity").(int)

	if twoPhases {
		createInput.MaxSize = aws.Int64(0)
		createInput.MinSize = aws.Int64(0)

		updateInput.MaxSize = aws.Int64(int64(maxSize))
		updateInput.MinSize = aws.Int64(int64(minSize))

		if desiredCapacity > 0 {
			updateInput.DesiredCapacity = aws.Int64(int64(desiredCapacity))
		}
	} else {
		createInput.MaxSize = aws.Int64(int64(maxSize))
		createInput.MinSize = aws.Int64(int64(minSize))

		if desiredCapacity > 0 {
			createInput.DesiredCapacity = aws.Int64(int64(desiredCapacity))
		}
	}

	if v, ok := d.GetOk("availability_zones"); ok && v.(*schema.Set).Len() > 0 {
		createInput.AvailabilityZones = flex.ExpandStringSet(v.(*schema.Set))
	}

	if v, ok := d.GetOk("capacity_rebalance"); ok {
		createInput.CapacityRebalance = aws.Bool(v.(bool))
	}

	if v, ok := d.GetOk("context"); ok {
		createInput.Context = aws.String(v.(string))
	}

	if v, ok := d.GetOk("default_cooldown"); ok {
		createInput.DefaultCooldown = aws.Int64(int64(v.(int)))
	}

	if v, ok := d.GetOk("default_instance_warmup"); ok {
		createInput.DefaultInstanceWarmup = aws.Int64(int64(v.(int)))
	}

	if v, ok := d.GetOk("desired_capacity_type"); ok {
		createInput.DesiredCapacityType = aws.String(v.(string))
	}

	if v, ok := d.GetOk("health_check_type"); ok {
		createInput.HealthCheckType = aws.String(v.(string))
	}

	if v, ok := d.GetOk("health_check_grace_period"); ok {
		createInput.HealthCheckGracePeriod = aws.Int64(int64(v.(int)))
	}

	if v, ok := d.GetOk("launch_configuration"); ok {
		createInput.LaunchConfigurationName = aws.String(v.(string))
	}

	if v, ok := d.GetOk("launch_template"); ok && len(v.([]interface{})) > 0 && v.([]interface{})[0] != nil {
		createInput.LaunchTemplate = expandLaunchTemplateSpecification(v.([]interface{})[0].(map[string]interface{}))
	}

	if v, ok := d.GetOk("load_balancers"); ok && v.(*schema.Set).Len() > 0 {
		createInput.LoadBalancerNames = flex.ExpandStringSet(v.(*schema.Set))
	}

	if v, ok := d.GetOk("max_instance_lifetime"); ok {
		createInput.MaxInstanceLifetime = aws.Int64(int64(v.(int)))
	}

	if v, ok := d.GetOk("mixed_instances_policy"); ok && len(v.([]interface{})) > 0 && v.([]interface{})[0] != nil {
		createInput.MixedInstancesPolicy = expandMixedInstancesPolicy(v.([]interface{})[0].(map[string]interface{}))
	}

	if v, ok := d.GetOk("placement_group"); ok {
		createInput.PlacementGroup = aws.String(v.(string))
	}

	if v, ok := d.GetOk("service_linked_role_arn"); ok {
		createInput.ServiceLinkedRoleARN = aws.String(v.(string))
	}

	if v, ok := d.GetOk("tag"); ok {
		createInput.Tags = Tags(KeyValueTags(v, asgName, TagResourceTypeGroup).IgnoreAWS())
	}

	if v, ok := d.GetOk("tags"); ok {
		createInput.Tags = Tags(KeyValueTags(v, asgName, TagResourceTypeGroup).IgnoreAWS())
	}

	if v, ok := d.GetOk("target_group_arns"); ok && len(v.(*schema.Set).List()) > 0 {
		createInput.TargetGroupARNs = flex.ExpandStringSet(v.(*schema.Set))
	}

	if v, ok := d.GetOk("termination_policies"); ok && len(v.([]interface{})) > 0 {
		createInput.TerminationPolicies = flex.ExpandStringList(v.([]interface{}))
	}

	if v, ok := d.GetOk("vpc_zone_identifier"); ok && v.(*schema.Set).Len() > 0 {
		createInput.VPCZoneIdentifier = expandVPCZoneIdentifiers(v.(*schema.Set).List())
	}

	_, err := tfresource.RetryWhenAWSErrMessageContains(propagationTimeout,
		func() (interface{}, error) {
			return conn.CreateAutoScalingGroup(createInput)
		},
		// ValidationError: You must use a valid fully-formed launch template. Value (tf-acc-test-6643732652421074386) for parameter iamInstanceProfile.name is invalid. Invalid IAM Instance Profile name
		ErrCodeValidationError, "Invalid IAM Instance Profile")

	if err != nil {
		return fmt.Errorf("creating Auto Scaling Group (%s): %w", asgName, err)
	}

	d.SetId(asgName)

	if twoPhases {
		for _, input := range expandPutLifecycleHookInputs(asgName, initialLifecycleHooks) {
			_, err := tfresource.RetryWhenAWSErrMessageContains(5*time.Minute,
				func() (interface{}, error) {
					return conn.PutLifecycleHook(input)
				},
				ErrCodeValidationError, "Unable to publish test message to notification target")

			if err != nil {
				return fmt.Errorf("creating Auto Scaling Group (%s) Lifecycle Hook: %w", d.Id(), err)
			}
		}

		_, err = conn.UpdateAutoScalingGroup(updateInput)

		if err != nil {
			return fmt.Errorf("setting Auto Scaling Group (%s) initial capacity: %w", d.Id(), err)
		}
	}

	if v, ok := d.GetOk("wait_for_capacity_timeout"); ok {
		if v, _ := time.ParseDuration(v.(string)); v > 0 {
			// On creation all targets are minimums.
			f := func(nASG, nELB int) error {
				minSize := minSize
				if desiredCapacity > 0 {
					minSize = desiredCapacity
				}

				if nASG < minSize {
					return fmt.Errorf("want at least %d healthy instance(s) in Auto Scaling Group, have %d", minSize, nASG)
				}

				minELBCapacity := d.Get("min_elb_capacity").(int)
				if waitForELBCapacity := d.Get("wait_for_elb_capacity").(int); waitForELBCapacity > 0 {
					minELBCapacity = waitForELBCapacity
				}

				if nELB < minELBCapacity {
					return fmt.Errorf("want at least %d healthy instance(s) registered to Load Balancer, have %d", minELBCapacity, nELB)
				}

				return nil
			}

			if err := waitGroupCapacitySatisfied(conn, meta.(*conns.AWSClient).ELBConn(), meta.(*conns.AWSClient).ELBV2Conn(), d.Id(), f, v); err != nil {
				return fmt.Errorf("waiting for Auto Scaling Group (%s) capacity satisfied: %w", d.Id(), err)
			}
		}
	}

	if v, ok := d.GetOk("suspended_processes"); ok && v.(*schema.Set).Len() > 0 {
		input := &autoscaling.ScalingProcessQuery{
			AutoScalingGroupName: aws.String(d.Id()),
			ScalingProcesses:     flex.ExpandStringSet(v.(*schema.Set)),
		}

		_, err := conn.SuspendProcesses(input)

		if err != nil {
			return fmt.Errorf("suspending Auto Scaling Group (%s) scaling processes: %w", d.Id(), err)
		}
	}

	if v, ok := d.GetOk("enabled_metrics"); ok && v.(*schema.Set).Len() > 0 {
		input := &autoscaling.EnableMetricsCollectionInput{
			AutoScalingGroupName: aws.String(d.Id()),
			Granularity:          aws.String(d.Get("metrics_granularity").(string)),
			Metrics:              flex.ExpandStringSet(v.(*schema.Set)),
		}

		_, err := conn.EnableMetricsCollection(input)

		if err != nil {
			return fmt.Errorf("enabling Auto Scaling Group (%s) metrics collection: %w", d.Id(), err)
		}
	}

	if v, ok := d.GetOk("warm_pool"); ok && len(v.([]interface{})) > 0 && v.([]interface{})[0] != nil {
		_, err := conn.PutWarmPool(expandPutWarmPoolInput(d.Id(), v.([]interface{})[0].(map[string]interface{})))

		if err != nil {
			return fmt.Errorf("creating Auto Scaling Warm Pool (%s): %w", d.Id(), err)
		}
	}

	return resourceGroupRead(d, meta)
}

func resourceGroupRead(d *schema.ResourceData, meta interface{}) error {
	conn := meta.(*conns.AWSClient).AutoScalingConn()
	ignoreTagsConfig := meta.(*conns.AWSClient).IgnoreTagsConfig

	g, err := FindGroupByName(conn, d.Id())

	if !d.IsNewResource() && tfresource.NotFound(err) {
		log.Printf("[WARN] Auto Scaling Group %s not found, removing from state", d.Id())
		d.SetId("")
		return nil
	}

	if err != nil {
		return fmt.Errorf("reading Auto Scaling Group (%s): %w", d.Id(), err)
	}

	d.Set("arn", g.AutoScalingGroupARN)
	d.Set("availability_zones", aws.StringValueSlice(g.AvailabilityZones))
	d.Set("capacity_rebalance", g.CapacityRebalance)
	d.Set("context", g.Context)
	d.Set("default_cooldown", g.DefaultCooldown)
	d.Set("default_instance_warmup", g.DefaultInstanceWarmup)
	d.Set("desired_capacity", g.DesiredCapacity)
	d.Set("desired_capacity_type", g.DesiredCapacityType)

	if len(g.EnabledMetrics) > 0 {
		d.Set("enabled_metrics", flattenEnabledMetrics(g.EnabledMetrics))
		d.Set("metrics_granularity", g.EnabledMetrics[0].Granularity)
	} else {
		d.Set("enabled_metrics", nil)
		d.Set("metrics_granularity", DefaultEnabledMetricsGranularity)
	}
	d.Set("health_check_grace_period", g.HealthCheckGracePeriod)
	d.Set("health_check_type", g.HealthCheckType)
	d.Set("load_balancers", aws.StringValueSlice(g.LoadBalancerNames))
	d.Set("launch_configuration", g.LaunchConfigurationName)
	if g.LaunchTemplate != nil {
		if err := d.Set("launch_template", []interface{}{flattenLaunchTemplateSpecification(g.LaunchTemplate)}); err != nil {
			return fmt.Errorf("setting launch_template: %w", err)
		}
	} else {
		d.Set("launch_template", nil)
	}
	d.Set("max_instance_lifetime", g.MaxInstanceLifetime)
	d.Set("max_size", g.MaxSize)
	d.Set("min_size", g.MinSize)
	if g.MixedInstancesPolicy != nil {
		if err := d.Set("mixed_instances_policy", []interface{}{flattenMixedInstancesPolicy(g.MixedInstancesPolicy)}); err != nil {
			return fmt.Errorf("setting mixed_instances_policy: %w", err)
		}
	} else {
		d.Set("mixed_instances_policy", nil)
	}
	d.Set("name", g.AutoScalingGroupName)
	d.Set("name_prefix", create.NamePrefixFromName(aws.StringValue(g.AutoScalingGroupName)))
	d.Set("placement_group", g.PlacementGroup)
	d.Set("protect_from_scale_in", g.NewInstancesProtectedFromScaleIn)
	d.Set("service_linked_role_arn", g.ServiceLinkedRoleARN)
	d.Set("suspended_processes", flattenSuspendedProcesses(g.SuspendedProcesses))
	d.Set("target_group_arns", aws.StringValueSlice(g.TargetGroupARNs))
	// If no termination polices are explicitly configured and the upstream state
	// is only using the "Default" policy, clear the state to make it consistent
	// with the default AWS Create API behavior.
	if _, ok := d.GetOk("termination_policies"); !ok && len(g.TerminationPolicies) == 1 && aws.StringValue(g.TerminationPolicies[0]) == DefaultTerminationPolicy {
		d.Set("termination_policies", nil)
	} else {
		d.Set("termination_policies", aws.StringValueSlice(g.TerminationPolicies))
	}
	if len(aws.StringValue(g.VPCZoneIdentifier)) > 0 {
		d.Set("vpc_zone_identifier", strings.Split(aws.StringValue(g.VPCZoneIdentifier), ","))
	} else {
		d.Set("vpc_zone_identifier", nil)
	}
	if g.WarmPoolConfiguration != nil {
		if err := d.Set("warm_pool", []interface{}{flattenWarmPoolConfiguration(g.WarmPoolConfiguration)}); err != nil {
			return fmt.Errorf("setting warm_pool: %w", err)
		}
	} else {
		d.Set("warm_pool", nil)
	}

	var tagOk, tagsOk bool
	var v interface{}

	// Deprecated: In a future major version, this should always set all tags except those ignored.
	//             Remove d.GetOk() and Only() handling.
	if v, tagOk = d.GetOk("tag"); tagOk {
		proposedStateTags := KeyValueTags(v, d.Id(), TagResourceTypeGroup)

		if err := d.Set("tag", ListOfMap(KeyValueTags(g.Tags, d.Id(), TagResourceTypeGroup).IgnoreAWS().IgnoreConfig(ignoreTagsConfig).Only(proposedStateTags))); err != nil {
			return fmt.Errorf("setting tag: %w", err)
		}
	}

	if v, tagsOk = d.GetOk("tags"); tagsOk {
		proposedStateTags := KeyValueTags(v, d.Id(), TagResourceTypeGroup)

		if err := d.Set("tags", ListOfStringMap(KeyValueTags(g.Tags, d.Id(), TagResourceTypeGroup).IgnoreAWS().IgnoreConfig(ignoreTagsConfig).Only(proposedStateTags))); err != nil {
			return fmt.Errorf("setting tags: %w", err)
		}
	}

	if !tagOk && !tagsOk {
		if err := d.Set("tag", ListOfMap(KeyValueTags(g.Tags, d.Id(), TagResourceTypeGroup).IgnoreAWS().IgnoreConfig(ignoreTagsConfig))); err != nil {
			return fmt.Errorf("setting tag: %w", err)
		}
	}

	return nil
}

func resourceGroupUpdate(d *schema.ResourceData, meta interface{}) error {
	conn := meta.(*conns.AWSClient).AutoScalingConn()

	var shouldWaitForCapacity bool
	var shouldRefreshInstances bool

	if d.HasChangesExcept(
		"enabled_metrics",
		"load_balancers",
		"suspended_processes",
		"tag",
		"tags",
		"target_group_arns",
		"warm_pool",
	) {
		input := &autoscaling.UpdateAutoScalingGroupInput{
			AutoScalingGroupName:             aws.String(d.Id()),
			NewInstancesProtectedFromScaleIn: aws.Bool(d.Get("protect_from_scale_in").(bool)),
		}

		if d.HasChange("availability_zones") {
			if v, ok := d.GetOk("availability_zones"); ok && v.(*schema.Set).Len() > 0 {
				input.AvailabilityZones = flex.ExpandStringSet(v.(*schema.Set))
			}
		}

		if d.HasChange("capacity_rebalance") {
			// If the capacity rebalance field is set to null, we need to explicitly set
			// it back to "false", or the API won't reset it for us.
			if v, ok := d.GetOk("capacity_rebalance"); ok {
				input.CapacityRebalance = aws.Bool(v.(bool))
			} else {
				input.CapacityRebalance = aws.Bool(false)
			}
		}

		if d.HasChange("context") {
			input.Context = aws.String(d.Get("context").(string))
		}

		if d.HasChange("default_cooldown") {
			input.DefaultCooldown = aws.Int64(int64(d.Get("default_cooldown").(int)))
		}

		if d.HasChange("default_instance_warmup") {
			input.DefaultInstanceWarmup = aws.Int64(int64(d.Get("default_instance_warmup").(int)))
		}

		if d.HasChange("desired_capacity") {
			input.DesiredCapacity = aws.Int64(int64(d.Get("desired_capacity").(int)))
			shouldWaitForCapacity = true
		}

		if d.HasChange("desired_capacity_type") {
			input.DesiredCapacityType = aws.String(d.Get("desired_capacity_type").(string))
		}

		if d.HasChange("health_check_grace_period") {
			input.HealthCheckGracePeriod = aws.Int64(int64(d.Get("health_check_grace_period").(int)))
		}

		if d.HasChange("health_check_type") {
			input.HealthCheckGracePeriod = aws.Int64(int64(d.Get("health_check_grace_period").(int)))
			input.HealthCheckType = aws.String(d.Get("health_check_type").(string))
		}

		if d.HasChange("launch_configuration") {
			if v, ok := d.GetOk("launch_configuration"); ok {
				input.LaunchConfigurationName = aws.String(v.(string))
			}
			shouldRefreshInstances = true
		}

		if d.HasChange("launch_template") {
			if v, ok := d.GetOk("launch_template"); ok && len(v.([]interface{})) > 0 && v.([]interface{})[0] != nil {
				input.LaunchTemplate = expandLaunchTemplateSpecification(v.([]interface{})[0].(map[string]interface{}))
			}
			shouldRefreshInstances = true
		}

		if d.HasChange("max_instance_lifetime") {
			input.MaxInstanceLifetime = aws.Int64(int64(d.Get("max_instance_lifetime").(int)))
		}

		if d.HasChange("max_size") {
			input.MaxSize = aws.Int64(int64(d.Get("max_size").(int)))
		}

		if d.HasChange("min_size") {
			input.MinSize = aws.Int64(int64(d.Get("min_size").(int)))
			shouldWaitForCapacity = true
		}

		if d.HasChange("mixed_instances_policy") {
			if v, ok := d.GetOk("mixed_instances_policy"); ok && len(v.([]interface{})) > 0 && v.([]interface{})[0] != nil {
				input.MixedInstancesPolicy = expandMixedInstancesPolicy(v.([]interface{})[0].(map[string]interface{}))
			}
			shouldRefreshInstances = true
		}

		if d.HasChange("placement_group") {
			input.PlacementGroup = aws.String(d.Get("placement_group").(string))
		}

		if d.HasChange("service_linked_role_arn") {
			input.ServiceLinkedRoleARN = aws.String(d.Get("service_linked_role_arn").(string))
		}

		if d.HasChange("termination_policies") {
			// If the termination policy is set to null, we need to explicitly set
			// it back to "Default", or the API won't reset it for us.
			if v, ok := d.GetOk("termination_policies"); ok && len(v.([]interface{})) > 0 {
				input.TerminationPolicies = flex.ExpandStringList(v.([]interface{}))
			} else {
				input.TerminationPolicies = aws.StringSlice([]string{DefaultTerminationPolicy})
			}
		}

		if d.HasChange("vpc_zone_identifier") {
			input.VPCZoneIdentifier = expandVPCZoneIdentifiers(d.Get("vpc_zone_identifier").(*schema.Set).List())
		}

		log.Printf("[DEBUG] Updating Auto Scaling Group: %s", input)
		_, err := conn.UpdateAutoScalingGroup(input)

		if err != nil {
			return fmt.Errorf("updating Auto Scaling Group (%s): %w", d.Id(), err)
		}
	}

	if d.HasChanges("tag", "tags") {
		oTagRaw, nTagRaw := d.GetChange("tag")
		oTagsRaw, nTagsRaw := d.GetChange("tags")

		oTag := KeyValueTags(oTagRaw, d.Id(), TagResourceTypeGroup)
		oTags := KeyValueTags(oTagsRaw, d.Id(), TagResourceTypeGroup)
		oldTags := Tags(oTag.Merge(oTags))

		nTag := KeyValueTags(nTagRaw, d.Id(), TagResourceTypeGroup)
		nTags := KeyValueTags(nTagsRaw, d.Id(), TagResourceTypeGroup)
		newTags := Tags(nTag.Merge(nTags))

		if err := UpdateTags(conn, d.Id(), TagResourceTypeGroup, oldTags, newTags); err != nil {
			return fmt.Errorf("updating tags for Auto Scaling Group (%s): %w", d.Id(), err)
		}
	}

	if d.HasChange("load_balancers") {
		o, n := d.GetChange("load_balancers")
		if o == nil {
			o = new(schema.Set)
		}
		if n == nil {
			n = new(schema.Set)
		}
		os := o.(*schema.Set)
		ns := n.(*schema.Set)

		if remove := flex.ExpandStringSet(os.Difference(ns)); len(remove) > 0 {
			// API only supports removing 10 at a time.
			batchSize := 10

			var batches [][]*string

			for batchSize < len(remove) {
				remove, batches = remove[batchSize:], append(batches, remove[0:batchSize:batchSize])
			}
			batches = append(batches, remove)

			for _, batch := range batches {
				_, err := conn.DetachLoadBalancers(&autoscaling.DetachLoadBalancersInput{
					AutoScalingGroupName: aws.String(d.Id()),
					LoadBalancerNames:    batch,
				})

				if err != nil {
					return fmt.Errorf("detaching Auto Scaling Group (%s) load balancers: %w", d.Id(), err)
				}

				if _, err := waitLoadBalancersRemoved(conn, d.Id(), d.Timeout(schema.TimeoutUpdate)); err != nil {
					return fmt.Errorf("waiting for Auto Scaling Group (%s) load balancers removed: %s", d.Id(), err)
				}
			}
		}

		if add := flex.ExpandStringSet(ns.Difference(os)); len(add) > 0 {
			// API only supports adding 10 at a time.
			batchSize := 10

			var batches [][]*string

			for batchSize < len(add) {
				add, batches = add[batchSize:], append(batches, add[0:batchSize:batchSize])
			}
			batches = append(batches, add)

			for _, batch := range batches {
				_, err := conn.AttachLoadBalancers(&autoscaling.AttachLoadBalancersInput{
					AutoScalingGroupName: aws.String(d.Id()),
					LoadBalancerNames:    batch,
				})

				if err != nil {
					return fmt.Errorf("attaching Auto Scaling Group (%s) load balancers: %w", d.Id(), err)
				}

				if _, err := waitLoadBalancersAdded(conn, d.Id(), d.Timeout(schema.TimeoutUpdate)); err != nil {
					return fmt.Errorf("waiting for Auto Scaling Group (%s) load balancers added: %s", d.Id(), err)
				}
			}
		}
	}

	if d.HasChange("target_group_arns") {
		o, n := d.GetChange("target_group_arns")
		if o == nil {
			o = new(schema.Set)
		}
		if n == nil {
			n = new(schema.Set)
		}
		os := o.(*schema.Set)
		ns := n.(*schema.Set)

		if remove := flex.ExpandStringSet(os.Difference(ns)); len(remove) > 0 {
			// AWS API only supports adding/removing 10 at a time.
			batchSize := 10

			var batches [][]*string

			for batchSize < len(remove) {
				remove, batches = remove[batchSize:], append(batches, remove[0:batchSize:batchSize])
			}
			batches = append(batches, remove)

			for _, batch := range batches {
				_, err := conn.DetachLoadBalancerTargetGroups(&autoscaling.DetachLoadBalancerTargetGroupsInput{
					AutoScalingGroupName: aws.String(d.Id()),
					TargetGroupARNs:      batch,
				})

				if err != nil {
					return fmt.Errorf("detaching Auto Scaling Group (%s) target groups: %w", d.Id(), err)
				}

				if _, err := waitLoadBalancerTargetGroupsRemoved(conn, d.Id(), d.Timeout(schema.TimeoutUpdate)); err != nil {
					return fmt.Errorf("waiting for Auto Scaling Group (%s) target groups removed: %s", d.Id(), err)
				}
			}
		}

		if add := flex.ExpandStringSet(ns.Difference(os)); len(add) > 0 {
			// AWS API only supports adding/removing 10 at a time.
			batchSize := 10

			var batches [][]*string

			for batchSize < len(add) {
				add, batches = add[batchSize:], append(batches, add[0:batchSize:batchSize])
			}
			batches = append(batches, add)

			for _, batch := range batches {
				_, err := conn.AttachLoadBalancerTargetGroups(&autoscaling.AttachLoadBalancerTargetGroupsInput{
					AutoScalingGroupName: aws.String(d.Id()),
					TargetGroupARNs:      batch,
				})

				if err != nil {
					return fmt.Errorf("attaching Auto Scaling Group (%s) target groups: %w", d.Id(), err)
				}

				if _, err := waitLoadBalancerTargetGroupsAdded(conn, d.Id(), d.Timeout(schema.TimeoutUpdate)); err != nil {
					return fmt.Errorf("waiting for Auto Scaling Group (%s) target groups added: %s", d.Id(), err)
				}
			}
		}
	}

	if v, ok := d.GetOk("instance_refresh"); ok && len(v.([]interface{})) > 0 && v.([]interface{})[0] != nil {
		tfMap := v.([]interface{})[0].(map[string]interface{})

		if !shouldRefreshInstances {
			if v, ok := tfMap["triggers"].(*schema.Set); ok && v.Len() > 0 {
				var triggers []string

				for _, v := range v.List() {
					if v := v.(string); v != "" {
						triggers = append(triggers, v)
					}
				}

				if v.Contains("tag") && !v.Contains("tags") {
					triggers = append(triggers, "tags") // nozero
				} else if !v.Contains("tag") && v.Contains("tags") {
					triggers = append(triggers, "tag") // nozero
				}

				shouldRefreshInstances = d.HasChanges(triggers...)
			}
		}

		if shouldRefreshInstances {
			if err := startInstanceRefresh(conn, expandStartInstanceRefreshInput(d.Id(), tfMap)); err != nil {
				return err
			}
		}
	}

	if d.HasChange("warm_pool") {
		w := d.Get("warm_pool").([]interface{})

		// No warm pool exists in new config. Delete it.
		if len(w) == 0 || w[0] == nil {
			forceDeleteWarmPool := d.Get("force_delete").(bool) || d.Get("force_delete_warm_pool").(bool)

			if err := deleteWarmPool(conn, d.Id(), forceDeleteWarmPool, d.Timeout(schema.TimeoutUpdate)); err != nil {
				return err
			}
		} else {
			_, err := conn.PutWarmPool(expandPutWarmPoolInput(d.Id(), w[0].(map[string]interface{})))

			if err != nil {
				return fmt.Errorf("updating Auto Scaling Warm Pool (%s): %w", d.Id(), err)
			}
		}
	}

	if shouldWaitForCapacity {
		if v, ok := d.GetOk("wait_for_capacity_timeout"); ok {
			if v, _ := time.ParseDuration(v.(string)); v > 0 {
				// On update all targets are specific.
				f := func(nASG, nELB int) error {
					minSize := d.Get("min_size").(int)
					if desiredCapacity := d.Get("desired_capacity").(int); desiredCapacity > minSize {
						minSize = desiredCapacity
					}

					if nASG != minSize {
						return fmt.Errorf("want exactly %d healthy instance(s) in Auto Scaling Group, have %d", minSize, nASG)
					}

					if waitForELBCapacity := d.Get("wait_for_elb_capacity").(int); waitForELBCapacity > 0 {
						if nELB != waitForELBCapacity {
							return fmt.Errorf("want exactly %d healthy instance(s) registered to Load Balancer, have %d", waitForELBCapacity, nELB)
						}
					}

					return nil
				}

				if err := waitGroupCapacitySatisfied(conn, meta.(*conns.AWSClient).ELBConn(), meta.(*conns.AWSClient).ELBV2Conn(), d.Id(), f, v); err != nil {
					return fmt.Errorf("waiting for Auto Scaling Group (%s) capacity satisfied: %w", d.Id(), err)
				}
			}
		}
	}

	if d.HasChange("enabled_metrics") {
		o, n := d.GetChange("enabled_metrics")
		if o == nil {
			o = new(schema.Set)
		}
		if n == nil {
			n = new(schema.Set)
		}
		os := o.(*schema.Set)
		ns := n.(*schema.Set)

		if disableMetrics := os.Difference(ns); disableMetrics.Len() != 0 {
			input := &autoscaling.DisableMetricsCollectionInput{
				AutoScalingGroupName: aws.String(d.Id()),
				Metrics:              flex.ExpandStringSet(disableMetrics),
			}

			_, err := conn.DisableMetricsCollection(input)

			if err != nil {
				return fmt.Errorf("disabling Auto Scaling Group (%s) metrics collection: %w", d.Id(), err)
			}
		}

		if enableMetrics := ns.Difference(os); enableMetrics.Len() != 0 {
			input := &autoscaling.EnableMetricsCollectionInput{
				AutoScalingGroupName: aws.String(d.Id()),
				Granularity:          aws.String(d.Get("metrics_granularity").(string)),
				Metrics:              flex.ExpandStringSet(enableMetrics),
			}

			_, err := conn.EnableMetricsCollection(input)

			if err != nil {
				return fmt.Errorf("enabling Auto Scaling Group (%s) metrics collection: %w", d.Id(), err)
			}
		}
	}

	if d.HasChange("suspended_processes") {
		o, n := d.GetChange("suspended_processes")
		if o == nil {
			o = new(schema.Set)
		}
		if n == nil {
			n = new(schema.Set)
		}
		os := o.(*schema.Set)
		ns := n.(*schema.Set)

		if resumeProcesses := os.Difference(ns); resumeProcesses.Len() != 0 {
			input := &autoscaling.ScalingProcessQuery{
				AutoScalingGroupName: aws.String(d.Id()),
				ScalingProcesses:     flex.ExpandStringSet(resumeProcesses),
			}

			_, err := conn.ResumeProcesses(input)

			if err != nil {
				return fmt.Errorf("resuming Auto Scaling Group (%s) scaling processes: %w", d.Id(), err)
			}
		}

		if suspendProcesses := ns.Difference(os); suspendProcesses.Len() != 0 {
			input := &autoscaling.ScalingProcessQuery{
				AutoScalingGroupName: aws.String(d.Id()),
				ScalingProcesses:     flex.ExpandStringSet(suspendProcesses),
			}

			_, err := conn.SuspendProcesses(input)

			if err != nil {
				return fmt.Errorf("suspending Auto Scaling Group (%s) scaling processes: %w", d.Id(), err)
			}
		}
	}

	return resourceGroupRead(d, meta)
}

func resourceGroupDelete(d *schema.ResourceData, meta interface{}) error {
	conn := meta.(*conns.AWSClient).AutoScalingConn()

	forceDeleteGroup := d.Get("force_delete").(bool)
	forceDeleteWarmPool := forceDeleteGroup || d.Get("force_delete_warm_pool").(bool)

	group, err := FindGroupByName(conn, d.Id())

	if tfresource.NotFound(err) {
		return nil
	}

	if err != nil {
		return fmt.Errorf("reading Auto Scaling Group (%s): %w", d.Id(), err)
	}

	if group.WarmPoolConfiguration != nil {
		err = deleteWarmPool(conn, d.Id(), forceDeleteWarmPool, d.Timeout(schema.TimeoutDelete))

		if err != nil {
			return err
		}
	}

	if !forceDeleteGroup {
		err = drainGroup(conn, d.Id(), group.Instances, d.Timeout(schema.TimeoutDelete))

		if err != nil {
			return err
		}
	}

	log.Printf("[DEBUG] Deleting Auto Scaling Group: %s", d.Id())
	_, err = tfresource.RetryWhenAWSErrCodeEquals(d.Timeout(schema.TimeoutDelete),
		func() (interface{}, error) {
			return conn.DeleteAutoScalingGroup(&autoscaling.DeleteAutoScalingGroupInput{
				AutoScalingGroupName: aws.String(d.Id()),
				ForceDelete:          aws.Bool(forceDeleteGroup),
			})
		},
		autoscaling.ErrCodeResourceInUseFault, autoscaling.ErrCodeScalingActivityInProgressFault)

	if tfawserr.ErrMessageContains(err, ErrCodeValidationError, "not found") {
		return nil
	}

	if err != nil {
		return fmt.Errorf("deleting Auto Scaling Group (%s): %w", d.Id(), err)
	}

	_, err = tfresource.RetryUntilNotFound(d.Timeout(schema.TimeoutDelete),
		func() (interface{}, error) {
			return FindGroupByName(conn, d.Id())
		})

	if err != nil {
		return fmt.Errorf("waiting for Auto Scaling Group (%s) delete: %w", d.Id(), err)
	}

	return nil
}

func drainGroup(conn *autoscaling.AutoScaling, name string, instances []*autoscaling.Instance, timeout time.Duration) error {
	input := &autoscaling.UpdateAutoScalingGroupInput{
		AutoScalingGroupName: aws.String(name),
		DesiredCapacity:      aws.Int64(0),
		MinSize:              aws.Int64(0),
		MaxSize:              aws.Int64(0),
	}

	log.Printf("[DEBUG] Draining Auto Scaling Group: %s", name)
	if _, err := conn.UpdateAutoScalingGroup(input); err != nil {
		return fmt.Errorf("setting Auto Scaling Group (%s) capacity to 0: %w", name, err)
	}

	// Next, ensure that instances are not prevented from scaling in.
	//
	// The ASG's own scale-in protection setting doesn't make a difference here,
	// as it only affects new instances, which won't be launched now that the
	// desired capacity is set to 0. There is also the possibility that this ASG
	// no longer applies scale-in protection to new instances, but there's still
	// old ones that have it.

	const chunkSize = 50 // API limit.
	for i, n := 0, len(instances); i < n; i += chunkSize {
		j := i + chunkSize
		if j > n {
			j = n
		}

		var instanceIDs []string

		for k := i; k < j; k++ {
			instanceIDs = append(instanceIDs, aws.StringValue(instances[k].InstanceId))
		}

		input := &autoscaling.SetInstanceProtectionInput{
			AutoScalingGroupName: aws.String(name),
			InstanceIds:          aws.StringSlice(instanceIDs),
			ProtectedFromScaleIn: aws.Bool(false),
		}

		if _, err := conn.SetInstanceProtection(input); err != nil {
			return fmt.Errorf("disabling Auto Scaling Group (%s) scale-in protections: %w", name, err)
		}
	}

	if _, err := waitGroupDrained(conn, name, timeout); err != nil {
		return fmt.Errorf("waiting for Auto Scaling Group (%s) drain: %w", name, err)
	}

	return nil
}

func deleteWarmPool(conn *autoscaling.AutoScaling, name string, force bool, timeout time.Duration) error {
	if !force {
		if err := drainWarmPool(conn, name, timeout); err != nil {
			return err
		}
	}

	log.Printf("[DEBUG] Deleting Auto Scaling Warm Pool: %s", name)
	_, err := tfresource.RetryWhenAWSErrCodeEquals(timeout,
		func() (interface{}, error) {
			return conn.DeleteWarmPool(&autoscaling.DeleteWarmPoolInput{
				AutoScalingGroupName: aws.String(name),
				ForceDelete:          aws.Bool(force),
			})
		},
		autoscaling.ErrCodeResourceInUseFault, autoscaling.ErrCodeScalingActivityInProgressFault)

	if tfawserr.ErrMessageContains(err, ErrCodeValidationError, "No warm pool found") {
		return nil
	}

	if err != nil {
		return fmt.Errorf("deleting Auto Scaling Warm Pool (%s): %w", name, err)
	}

	if _, err := waitWarmPoolDeleted(conn, name, timeout); err != nil {
		return fmt.Errorf("waiting for Auto Scaling Warm Pool (%s) delete: %w", name, err)
	}

	return nil
}

func drainWarmPool(conn *autoscaling.AutoScaling, name string, timeout time.Duration) error {
	input := &autoscaling.PutWarmPoolInput{
		AutoScalingGroupName:     aws.String(name),
		MaxGroupPreparedCapacity: aws.Int64(0),
		MinSize:                  aws.Int64(0),
	}

	log.Printf("[DEBUG] Draining Auto Scaling Warm Pool: %s", name)
	if _, err := conn.PutWarmPool(input); err != nil {
		return fmt.Errorf("setting Auto Scaling Warm Pool (%s) capacity to 0: %w", name, err)
	}

	if _, err := waitWarmPoolDrained(conn, name, timeout); err != nil {
		return fmt.Errorf("waiting for Auto Scaling Warm Pool (%s) drain: %w", name, err)
	}

	return nil
}

func findELBInstanceStates(conn *elb.ELB, g *autoscaling.Group) (map[string]map[string]string, error) {
	instanceStates := make(map[string]map[string]string)

	for _, v := range g.LoadBalancerNames {
		lbName := aws.StringValue(v)
		input := &elb.DescribeInstanceHealthInput{
			LoadBalancerName: aws.String(lbName),
		}

		output, err := conn.DescribeInstanceHealth(input)

		if err != nil {
			return nil, fmt.Errorf("reading load balancer (%s) instance health: %w", lbName, err)
		}

		instanceStates[lbName] = make(map[string]string)

		for _, v := range output.InstanceStates {
			instanceID := aws.StringValue(v.InstanceId)
			if instanceID == "" {
				continue
			}
			state := aws.StringValue(v.State)
			if state == "" {
				continue
			}

			instanceStates[lbName][instanceID] = state
		}
	}

	return instanceStates, nil
}

func findELBV2InstanceStates(conn *elbv2.ELBV2, g *autoscaling.Group) (map[string]map[string]string, error) {
	instanceStates := make(map[string]map[string]string)

	for _, v := range g.TargetGroupARNs {
		targetGroupARN := aws.StringValue(v)
		input := &elbv2.DescribeTargetHealthInput{
			TargetGroupArn: aws.String(targetGroupARN),
		}

		output, err := conn.DescribeTargetHealth(input)

		if err != nil {
			return nil, fmt.Errorf("reading target group (%s) instance health: %w", targetGroupARN, err)
		}

		instanceStates[targetGroupARN] = make(map[string]string)

		for _, v := range output.TargetHealthDescriptions {
			if v.Target == nil || v.TargetHealth == nil {
				continue
			}

			instanceID := aws.StringValue(v.Target.Id)
			if instanceID == "" {
				continue
			}
			state := aws.StringValue(v.TargetHealth.State)
			if state == "" {
				continue
			}

			instanceStates[targetGroupARN][instanceID] = state
		}
	}

	return instanceStates, nil
}

func findGroup(conn *autoscaling.AutoScaling, input *autoscaling.DescribeAutoScalingGroupsInput) (*autoscaling.Group, error) {
	output, err := findGroups(conn, input)

	if err != nil {
		return nil, err
	}

	if len(output) == 0 || output[0] == nil {
		return nil, tfresource.NewEmptyResultError(input)
	}

	if count := len(output); count > 1 {
		return nil, tfresource.NewTooManyResultsError(count, input)
	}

	return output[0], nil
}

func findGroups(conn *autoscaling.AutoScaling, input *autoscaling.DescribeAutoScalingGroupsInput) ([]*autoscaling.Group, error) {
	var output []*autoscaling.Group

	err := conn.DescribeAutoScalingGroupsPages(input, func(page *autoscaling.DescribeAutoScalingGroupsOutput, lastPage bool) bool {
		if page == nil {
			return !lastPage
		}

		for _, v := range page.AutoScalingGroups {
			if v == nil {
				continue
			}

			output = append(output, v)
		}

		return !lastPage
	})

	if err != nil {
		return nil, err
	}

	return output, nil
}

func FindGroupByName(conn *autoscaling.AutoScaling, name string) (*autoscaling.Group, error) {
	input := &autoscaling.DescribeAutoScalingGroupsInput{
		AutoScalingGroupNames: aws.StringSlice([]string{name}),
	}

	output, err := findGroup(conn, input)

	if err != nil {
		return nil, err
	}

	// Eventual consistency check.
	if aws.StringValue(output.AutoScalingGroupName) != name {
		return nil, &resource.NotFoundError{
			LastRequest: input,
		}
	}

	return output, nil
}

func findInstanceRefresh(conn *autoscaling.AutoScaling, input *autoscaling.DescribeInstanceRefreshesInput) (*autoscaling.InstanceRefresh, error) {
	output, err := FindInstanceRefreshes(conn, input)

	if err != nil {
		return nil, err
	}

	if len(output) == 0 || output[0] == nil {
		return nil, tfresource.NewEmptyResultError(input)
	}

	if count := len(output); count > 1 {
		return nil, tfresource.NewTooManyResultsError(count, input)
	}

	return output[0], nil
}

func FindInstanceRefreshes(conn *autoscaling.AutoScaling, input *autoscaling.DescribeInstanceRefreshesInput) ([]*autoscaling.InstanceRefresh, error) {
	var output []*autoscaling.InstanceRefresh

	err := describeInstanceRefreshesPages(conn, input, func(page *autoscaling.DescribeInstanceRefreshesOutput, lastPage bool) bool {
		if page == nil {
			return !lastPage
		}

		for _, v := range page.InstanceRefreshes {
			if v == nil {
				continue
			}

			output = append(output, v)
		}

		return !lastPage
	})

	if tfawserr.ErrMessageContains(err, ErrCodeValidationError, "not found") {
		return nil, &resource.NotFoundError{
			LastError:   err,
			LastRequest: input,
		}
	}

	if err != nil {
		return nil, err
	}

	return output, nil
}

func findLoadBalancerStates(conn *autoscaling.AutoScaling, name string) ([]*autoscaling.LoadBalancerState, error) {
	input := &autoscaling.DescribeLoadBalancersInput{
		AutoScalingGroupName: aws.String(name),
	}
	var output []*autoscaling.LoadBalancerState

	err := describeLoadBalancersPages(conn, input, func(page *autoscaling.DescribeLoadBalancersOutput, lastPage bool) bool {
		if page == nil {
			return !lastPage
		}

		for _, v := range page.LoadBalancers {
			if v == nil {
				continue
			}

			output = append(output, v)
		}

		return !lastPage
	})

	if tfawserr.ErrMessageContains(err, ErrCodeValidationError, "not found") {
		return nil, &resource.NotFoundError{
			LastError:   err,
			LastRequest: input,
		}
	}

	if err != nil {
		return nil, err
	}

	return output, nil
}

func findLoadBalancerTargetGroupStates(conn *autoscaling.AutoScaling, name string) ([]*autoscaling.LoadBalancerTargetGroupState, error) {
	input := &autoscaling.DescribeLoadBalancerTargetGroupsInput{
		AutoScalingGroupName: aws.String(name),
	}
	var output []*autoscaling.LoadBalancerTargetGroupState

	err := describeLoadBalancerTargetGroupsPages(conn, input, func(page *autoscaling.DescribeLoadBalancerTargetGroupsOutput, lastPage bool) bool {
		if page == nil {
			return !lastPage
		}

		for _, v := range page.LoadBalancerTargetGroups {
			if v == nil {
				continue
			}

			output = append(output, v)
		}

		return !lastPage
	})

	if tfawserr.ErrMessageContains(err, ErrCodeValidationError, "not found") {
		return nil, &resource.NotFoundError{
			LastError:   err,
			LastRequest: input,
		}
	}

	if err != nil {
		return nil, err
	}

	return output, nil
}

func findScalingActivities(conn *autoscaling.AutoScaling, input *autoscaling.DescribeScalingActivitiesInput) ([]*autoscaling.Activity, error) {
	var output []*autoscaling.Activity

	err := conn.DescribeScalingActivitiesPages(input, func(page *autoscaling.DescribeScalingActivitiesOutput, lastPage bool) bool {
		if page == nil {
			return !lastPage
		}

		for _, v := range page.Activities {
			if v == nil {
				continue
			}

			output = append(output, v)
		}

		return !lastPage
	})

	if tfawserr.ErrMessageContains(err, ErrCodeValidationError, "not found") {
		return nil, &resource.NotFoundError{
			LastError:   err,
			LastRequest: input,
		}
	}

	if err != nil {
		return nil, err
	}

	return output, nil
}

func findScalingActivitiesByName(conn *autoscaling.AutoScaling, name string) ([]*autoscaling.Activity, error) {
	input := &autoscaling.DescribeScalingActivitiesInput{
		AutoScalingGroupName: aws.String(name),
	}

	return findScalingActivities(conn, input)
}

func findWarmPool(conn *autoscaling.AutoScaling, name string) (*autoscaling.DescribeWarmPoolOutput, error) {
	input := &autoscaling.DescribeWarmPoolInput{
		AutoScalingGroupName: aws.String(name),
	}
	var output *autoscaling.DescribeWarmPoolOutput

	err := describeWarmPoolPages(conn, input, func(page *autoscaling.DescribeWarmPoolOutput, lastPage bool) bool {
		if page == nil {
			return !lastPage
		}

		if output == nil {
			output = page
		} else {
			output.Instances = append(output.Instances, page.Instances...)
		}

		return !lastPage
	})

	if tfawserr.ErrMessageContains(err, ErrCodeValidationError, "not found") {
		return nil, &resource.NotFoundError{
			LastError:   err,
			LastRequest: input,
		}
	}

	if err != nil {
		return nil, err
	}

	if output == nil || output.WarmPoolConfiguration == nil {
		return nil, tfresource.NewEmptyResultError(name)
	}

	return output, nil
}

func statusGroupCapacity(conn *autoscaling.AutoScaling, elbconn *elb.ELB, elbv2conn *elbv2.ELBV2, name string, cb func(int, int) error) resource.StateRefreshFunc {
	return func() (interface{}, string, error) {
		// Check for fatal error in activity logs.
		scalingActivities, err := findScalingActivitiesByName(conn, name)

		if err != nil {
			return nil, "", fmt.Errorf("reading scaling activities: %w", err)
		}

		var errors *multierror.Error

		for _, v := range scalingActivities {
			if statusCode := aws.StringValue(v.StatusCode); statusCode == autoscaling.ScalingActivityStatusCodeFailed && aws.Int64Value(v.Progress) == 100 {
				errors = multierror.Append(errors, fmt.Errorf("Scaling activity (%s): %s: %s", aws.StringValue(v.ActivityId), statusCode, aws.StringValue(v.StatusMessage)))
			}
		}

		err = errors.ErrorOrNil()

		if err != nil {
			return nil, "", err
		}

		g, err := FindGroupByName(conn, name)

		if err != nil {
			return nil, "", fmt.Errorf("reading Auto Scaling Group (%s): %w", name, err)
		}

		lbInstanceStates, err := findELBInstanceStates(elbconn, g)

		if err != nil {
			return nil, "", err
		}

		targetGroupInstanceStates, err := findELBV2InstanceStates(elbv2conn, g)

		if err != nil {
			return nil, "", err
		}

		nASG := 0
		nELB := 0

		for _, v := range g.Instances {
			instanceID := aws.StringValue(v.InstanceId)
			if instanceID == "" {
				continue
			}

			if aws.StringValue(v.HealthStatus) != InstanceHealthStatusHealthy {
				continue
			}

			if aws.StringValue(v.LifecycleState) != autoscaling.LifecycleStateInService {
				continue
			}

			increment := 1
			if v := aws.StringValue(v.WeightedCapacity); v != "" {
				v, _ := strconv.Atoi(v)
				increment = v
			}

			nASG += increment

			inAll := true

			for _, v := range lbInstanceStates {
				if state, ok := v[instanceID]; ok && state != tfelb.InstanceStateInService {
					inAll = false
					break
				}
			}

			if inAll {
				for _, v := range targetGroupInstanceStates {
					if state, ok := v[instanceID]; ok && state != elbv2.TargetHealthStateEnumHealthy {
						inAll = false
						break
					}
				}
			}

			if inAll {
				nELB += increment
			}
		}

		err = cb(nASG, nELB)

		if err != nil {
			return struct{}{}, err.Error(), nil //nolint:nilerr // err is passed via the result State
		}

		return struct{}{}, "ok", nil
	}
}

func statusGroupInstanceCount(conn *autoscaling.AutoScaling, name string) resource.StateRefreshFunc {
	return func() (interface{}, string, error) {
		output, err := FindGroupByName(conn, name)

		if tfresource.NotFound(err) {
			return nil, "", nil
		}

		if err != nil {
			return nil, "", err
		}

		return output, strconv.Itoa(len(output.Instances)), nil
	}
}

func statusInstanceRefresh(conn *autoscaling.AutoScaling, name, id string) resource.StateRefreshFunc {
	return func() (interface{}, string, error) {
		input := &autoscaling.DescribeInstanceRefreshesInput{
			AutoScalingGroupName: aws.String(name),
			InstanceRefreshIds:   aws.StringSlice([]string{id}),
		}

		output, err := findInstanceRefresh(conn, input)

		if tfresource.NotFound(err) {
			return nil, "", nil
		}

		if err != nil {
			return nil, "", err
		}

		return output, aws.StringValue(output.Status), nil
	}
}

func statusLoadBalancerInStateCount(conn *autoscaling.AutoScaling, name string, states ...string) resource.StateRefreshFunc {
	return func() (interface{}, string, error) {
		output, err := findLoadBalancerStates(conn, name)

		if tfresource.NotFound(err) {
			return nil, "", nil
		}

		if err != nil {
			return nil, "", err
		}

		var count int

		for _, v := range output {
			for _, state := range states {
				if aws.StringValue(v.State) == state {
					count++
					break
				}
			}
		}

		return output, strconv.Itoa(count), nil
	}
}

func statusLoadBalancerTargetGroupInStateCount(conn *autoscaling.AutoScaling, name string, states ...string) resource.StateRefreshFunc {
	return func() (interface{}, string, error) {
		output, err := findLoadBalancerTargetGroupStates(conn, name)

		if tfresource.NotFound(err) {
			return nil, "", nil
		}

		if err != nil {
			return nil, "", err
		}

		var count int

		for _, v := range output {
			for _, state := range states {
				if aws.StringValue(v.State) == state {
					count++
					break
				}
			}
		}

		return output, strconv.Itoa(count), nil
	}
}

func statusWarmPool(conn *autoscaling.AutoScaling, name string) resource.StateRefreshFunc {
	return func() (interface{}, string, error) {
		output, err := findWarmPool(conn, name)

		if tfresource.NotFound(err) {
			return nil, "", nil
		}

		if err != nil {
			return nil, "", err
		}

		return output.WarmPoolConfiguration, aws.StringValue(output.WarmPoolConfiguration.Status), nil
	}
}

func statusWarmPoolInstanceCount(conn *autoscaling.AutoScaling, name string) resource.StateRefreshFunc {
	return func() (interface{}, string, error) {
		output, err := findWarmPool(conn, name)

		if tfresource.NotFound(err) {
			return nil, "", nil
		}

		if err != nil {
			return nil, "", err
		}

		return output, strconv.Itoa(len(output.Instances)), nil
	}
}

func waitGroupCapacitySatisfied(conn *autoscaling.AutoScaling, elbconn *elb.ELB, elbv2conn *elbv2.ELBV2, name string, cb func(int, int) error, timeout time.Duration) error {
	stateConf := &resource.StateChangeConf{
		Target:  []string{"ok"},
		Refresh: statusGroupCapacity(conn, elbconn, elbv2conn, name, cb),
		Timeout: timeout,
	}

	outputRaw, err := stateConf.WaitForState()

	if output, ok := outputRaw.(struct{ err error }); ok {
		tfresource.SetLastError(err, output.err)
	}

	return err
}

func waitGroupDrained(conn *autoscaling.AutoScaling, name string, timeout time.Duration) (*autoscaling.Group, error) {
	stateConf := &resource.StateChangeConf{
		Target:  []string{"0"},
		Refresh: statusGroupInstanceCount(conn, name),
		Timeout: timeout,
	}

	outputRaw, err := stateConf.WaitForState()

	if output, ok := outputRaw.(*autoscaling.Group); ok {
		return output, err
	}

	return nil, err
}

func waitLoadBalancersAdded(conn *autoscaling.AutoScaling, name string, timeout time.Duration) ([]*autoscaling.LoadBalancerState, error) {
	stateConf := &resource.StateChangeConf{
		Target:  []string{"0"},
		Refresh: statusLoadBalancerInStateCount(conn, name, LoadBalancerStateAdding),
		Timeout: timeout,
	}

	outputRaw, err := stateConf.WaitForState()

	if output, ok := outputRaw.([]*autoscaling.LoadBalancerState); ok {
		return output, err
	}

	return nil, err
}

func waitLoadBalancersRemoved(conn *autoscaling.AutoScaling, name string, timeout time.Duration) ([]*autoscaling.LoadBalancerState, error) {
	stateConf := &resource.StateChangeConf{
		Target:  []string{"0"},
		Refresh: statusLoadBalancerInStateCount(conn, name, LoadBalancerStateRemoving),
		Timeout: timeout,
	}

	outputRaw, err := stateConf.WaitForState()

	if output, ok := outputRaw.([]*autoscaling.LoadBalancerState); ok {
		return output, err
	}

	return nil, err
}

func waitLoadBalancerTargetGroupsAdded(conn *autoscaling.AutoScaling, name string, timeout time.Duration) ([]*autoscaling.LoadBalancerTargetGroupState, error) {
	stateConf := &resource.StateChangeConf{
		Target:  []string{"0"},
		Refresh: statusLoadBalancerTargetGroupInStateCount(conn, name, LoadBalancerTargetGroupStateAdding),
		Timeout: timeout,
	}

	outputRaw, err := stateConf.WaitForState()

	if output, ok := outputRaw.([]*autoscaling.LoadBalancerTargetGroupState); ok {
		return output, err
	}

	return nil, err
}

func waitLoadBalancerTargetGroupsRemoved(conn *autoscaling.AutoScaling, name string, timeout time.Duration) ([]*autoscaling.LoadBalancerTargetGroupState, error) {
	stateConf := &resource.StateChangeConf{
		Target:  []string{"0"},
		Refresh: statusLoadBalancerTargetGroupInStateCount(conn, name, LoadBalancerTargetGroupStateRemoving),
		Timeout: timeout,
	}

	outputRaw, err := stateConf.WaitForState()

	if output, ok := outputRaw.([]*autoscaling.LoadBalancerTargetGroupState); ok {
		return output, err
	}

	return nil, err
}

const (
	// Maximum amount of time to wait for an InstanceRefresh to be started
	// Must be at least as long as instanceRefreshCancelledTimeout, since we try to cancel any
	// existing Instance Refreshes when starting.
	instanceRefreshStartedTimeout = instanceRefreshCancelledTimeout

	// Maximum amount of time to wait for an Instance Refresh to be Cancelled
	instanceRefreshCancelledTimeout = 15 * time.Minute
)

func waitInstanceRefreshCancelled(conn *autoscaling.AutoScaling, name, id string, timeout time.Duration) (*autoscaling.InstanceRefresh, error) {
	stateConf := &resource.StateChangeConf{
		Pending: []string{
			autoscaling.InstanceRefreshStatusCancelling,
			autoscaling.InstanceRefreshStatusInProgress,
			autoscaling.InstanceRefreshStatusPending,
		},
		Target: []string{
			autoscaling.InstanceRefreshStatusCancelled,
			autoscaling.InstanceRefreshStatusFailed,
			autoscaling.InstanceRefreshStatusSuccessful,
		},
		Refresh: statusInstanceRefresh(conn, name, id),
		Timeout: timeout,
	}

	outputRaw, err := stateConf.WaitForState()

	if output, ok := outputRaw.(*autoscaling.InstanceRefresh); ok {
		return output, err
	}

	return nil, err
}

func waitWarmPoolDeleted(conn *autoscaling.AutoScaling, name string, timeout time.Duration) (*autoscaling.WarmPoolConfiguration, error) {
	stateConf := &resource.StateChangeConf{
		Pending: []string{autoscaling.WarmPoolStatusPendingDelete},
		Target:  []string{},
		Refresh: statusWarmPool(conn, name),
		Timeout: timeout,
	}

	outputRaw, err := stateConf.WaitForState()

	if output, ok := outputRaw.(*autoscaling.WarmPoolConfiguration); ok {
		return output, err
	}

	return nil, err
}

func waitWarmPoolDrained(conn *autoscaling.AutoScaling, name string, timeout time.Duration) (*autoscaling.DescribeWarmPoolOutput, error) {
	stateConf := &resource.StateChangeConf{
		Target:  []string{"0"},
		Refresh: statusWarmPoolInstanceCount(conn, name),
		Timeout: timeout,
	}

	outputRaw, err := stateConf.WaitForState()

	if output, ok := outputRaw.(*autoscaling.DescribeWarmPoolOutput); ok {
		return output, err
	}

	return nil, err
}

func expandInstancesDistribution(tfMap map[string]interface{}) *autoscaling.InstancesDistribution {
	if tfMap == nil {
		return nil
	}

	apiObject := &autoscaling.InstancesDistribution{}

	if v, ok := tfMap["on_demand_allocation_strategy"].(string); ok && v != "" {
		apiObject.OnDemandAllocationStrategy = aws.String(v)
	}

	if v, ok := tfMap["on_demand_base_capacity"].(int); ok {
		apiObject.OnDemandBaseCapacity = aws.Int64(int64(v))
	}

	if v, ok := tfMap["on_demand_percentage_above_base_capacity"].(int); ok {
		apiObject.OnDemandPercentageAboveBaseCapacity = aws.Int64(int64(v))
	}

	if v, ok := tfMap["spot_allocation_strategy"].(string); ok && v != "" {
		apiObject.SpotAllocationStrategy = aws.String(v)
	}

	if v, ok := tfMap["spot_instance_pools"].(int); ok && v != 0 {
		apiObject.SpotInstancePools = aws.Int64(int64(v))
	}

	if v, ok := tfMap["spot_max_price"].(string); ok {
		apiObject.SpotMaxPrice = aws.String(v)
	}

	return apiObject
}

func expandLaunchTemplate(tfMap map[string]interface{}) *autoscaling.LaunchTemplate {
	if tfMap == nil {
		return nil
	}

	apiObject := &autoscaling.LaunchTemplate{}

	if v, ok := tfMap["launch_template_specification"].([]interface{}); ok && len(v) > 0 {
		apiObject.LaunchTemplateSpecification = expandLaunchTemplateSpecificationForMixedInstancesPolicy(v[0].(map[string]interface{}))
	}

	if v, ok := tfMap["override"].([]interface{}); ok && len(v) > 0 {
		apiObject.Overrides = expandLaunchTemplateOverrideses(v)
	}

	return apiObject
}

func expandLaunchTemplateOverrides(tfMap map[string]interface{}) *autoscaling.LaunchTemplateOverrides {
	if tfMap == nil {
		return nil
	}

	apiObject := &autoscaling.LaunchTemplateOverrides{}

	if v, ok := tfMap["instance_requirements"].([]interface{}); ok && len(v) > 0 {
		apiObject.InstanceRequirements = expandInstanceRequirements(v[0].(map[string]interface{}))
	}

	if v, ok := tfMap["launch_template_specification"].([]interface{}); ok && len(v) > 0 {
		apiObject.LaunchTemplateSpecification = expandLaunchTemplateSpecificationForMixedInstancesPolicy(v[0].(map[string]interface{}))
	}

	if v, ok := tfMap["instance_type"].(string); ok && v != "" {
		apiObject.InstanceType = aws.String(v)
	}

	if v, ok := tfMap["weighted_capacity"].(string); ok && v != "" {
		apiObject.WeightedCapacity = aws.String(v)
	}

	return apiObject
}

func expandLaunchTemplateOverrideses(tfList []interface{}) []*autoscaling.LaunchTemplateOverrides {
	if len(tfList) == 0 {
		return nil
	}

	var apiObjects []*autoscaling.LaunchTemplateOverrides

	for _, tfMapRaw := range tfList {
		tfMap, ok := tfMapRaw.(map[string]interface{})

		if !ok {
			continue
		}

		apiObject := expandLaunchTemplateOverrides(tfMap)

		if apiObject == nil {
			continue
		}

		apiObjects = append(apiObjects, apiObject)
	}

	return apiObjects
}

func expandInstanceRequirements(tfMap map[string]interface{}) *autoscaling.InstanceRequirements {
	if tfMap == nil {
		return nil
	}

	apiObject := &autoscaling.InstanceRequirements{}

	if v, ok := tfMap["accelerator_count"].([]interface{}); ok && len(v) > 0 {
		apiObject.AcceleratorCount = expandAcceleratorCountRequest(v[0].(map[string]interface{}))
	}

	if v, ok := tfMap["accelerator_manufacturers"].(*schema.Set); ok && v.Len() > 0 {
		apiObject.AcceleratorManufacturers = flex.ExpandStringSet(v)
	}

	if v, ok := tfMap["accelerator_names"].(*schema.Set); ok && v.Len() > 0 {
		apiObject.AcceleratorNames = flex.ExpandStringSet(v)
	}

	if v, ok := tfMap["accelerator_total_memory_mib"].([]interface{}); ok && len(v) > 0 {
		apiObject.AcceleratorTotalMemoryMiB = expandAcceleratorTotalMemoryMiBRequest(v[0].(map[string]interface{}))
	}

	if v, ok := tfMap["accelerator_types"].(*schema.Set); ok && v.Len() > 0 {
		apiObject.AcceleratorTypes = flex.ExpandStringSet(v)
	}

	if v, ok := tfMap["bare_metal"].(string); ok && v != "" {
		apiObject.BareMetal = aws.String(v)
	}

	if v, ok := tfMap["baseline_ebs_bandwidth_mbps"].([]interface{}); ok && len(v) > 0 {
		apiObject.BaselineEbsBandwidthMbps = expandBaselineEBSBandwidthMbpsRequest(v[0].(map[string]interface{}))
	}

	if v, ok := tfMap["burstable_performance"].(string); ok && v != "" {
		apiObject.BurstablePerformance = aws.String(v)
	}

	if v, ok := tfMap["cpu_manufacturers"].(*schema.Set); ok && v.Len() > 0 {
		apiObject.CpuManufacturers = flex.ExpandStringSet(v)
	}

	if v, ok := tfMap["excluded_instance_types"].(*schema.Set); ok && v.Len() > 0 {
		apiObject.ExcludedInstanceTypes = flex.ExpandStringSet(v)
	}

	if v, ok := tfMap["instance_generations"].(*schema.Set); ok && v.Len() > 0 {
		apiObject.InstanceGenerations = flex.ExpandStringSet(v)
	}

	if v, ok := tfMap["local_storage"].(string); ok && v != "" {
		apiObject.LocalStorage = aws.String(v)
	}

	if v, ok := tfMap["local_storage_types"].(*schema.Set); ok && v.Len() > 0 {
		apiObject.LocalStorageTypes = flex.ExpandStringSet(v)
	}

	if v, ok := tfMap["memory_gib_per_vcpu"].([]interface{}); ok && len(v) > 0 {
		apiObject.MemoryGiBPerVCpu = expandMemoryGiBPerVCPURequest(v[0].(map[string]interface{}))
	}

	if v, ok := tfMap["memory_mib"].([]interface{}); ok && len(v) > 0 {
		apiObject.MemoryMiB = expandMemoryMiBRequest(v[0].(map[string]interface{}))
	}

	if v, ok := tfMap["network_interface_count"].([]interface{}); ok && len(v) > 0 {
		apiObject.NetworkInterfaceCount = expandNetworkInterfaceCountRequest(v[0].(map[string]interface{}))
	}

	if v, ok := tfMap["on_demand_max_price_percentage_over_lowest_price"].(int); ok && v != 0 {
		apiObject.OnDemandMaxPricePercentageOverLowestPrice = aws.Int64(int64(v))
	}

	if v, ok := tfMap["require_hibernate_support"].(bool); ok && v {
		apiObject.RequireHibernateSupport = aws.Bool(v)
	}

	if v, ok := tfMap["spot_max_price_percentage_over_lowest_price"].(int); ok && v != 0 {
		apiObject.SpotMaxPricePercentageOverLowestPrice = aws.Int64(int64(v))
	}

	if v, ok := tfMap["total_local_storage_gb"].([]interface{}); ok && len(v) > 0 {
		apiObject.TotalLocalStorageGB = expandTotalLocalStorageGBRequest(v[0].(map[string]interface{}))
	}

	if v, ok := tfMap["vcpu_count"].([]interface{}); ok && len(v) > 0 {
		apiObject.VCpuCount = expandVCPUCountRequest(v[0].(map[string]interface{}))
	}

	return apiObject
}

func expandAcceleratorCountRequest(tfMap map[string]interface{}) *autoscaling.AcceleratorCountRequest {
	if tfMap == nil {
		return nil
	}

	apiObject := &autoscaling.AcceleratorCountRequest{}

	var min int
	if v, ok := tfMap["min"].(int); ok {
		min = v
		apiObject.Min = aws.Int64(int64(v))
	}

	if v, ok := tfMap["max"].(int); ok && v >= min {
		apiObject.Max = aws.Int64(int64(v))
	}

	return apiObject
}

func expandAcceleratorTotalMemoryMiBRequest(tfMap map[string]interface{}) *autoscaling.AcceleratorTotalMemoryMiBRequest {
	if tfMap == nil {
		return nil
	}

	apiObject := &autoscaling.AcceleratorTotalMemoryMiBRequest{}

	var min int
	if v, ok := tfMap["min"].(int); ok {
		min = v
		apiObject.Min = aws.Int64(int64(v))
	}

	if v, ok := tfMap["max"].(int); ok && v >= min {
		apiObject.Max = aws.Int64(int64(v))
	}

	return apiObject
}

func expandBaselineEBSBandwidthMbpsRequest(tfMap map[string]interface{}) *autoscaling.BaselineEbsBandwidthMbpsRequest {
	if tfMap == nil {
		return nil
	}

	apiObject := &autoscaling.BaselineEbsBandwidthMbpsRequest{}

	var min int
	if v, ok := tfMap["min"].(int); ok {
		min = v
		apiObject.Min = aws.Int64(int64(v))
	}

	if v, ok := tfMap["max"].(int); ok && v >= min {
		apiObject.Max = aws.Int64(int64(v))
	}

	return apiObject
}

func expandMemoryGiBPerVCPURequest(tfMap map[string]interface{}) *autoscaling.MemoryGiBPerVCpuRequest {
	if tfMap == nil {
		return nil
	}

	apiObject := &autoscaling.MemoryGiBPerVCpuRequest{}

	var min float64
	if v, ok := tfMap["min"].(float64); ok {
		min = v
		apiObject.Min = aws.Float64(v)
	}

	if v, ok := tfMap["max"].(float64); ok && v >= min {
		apiObject.Max = aws.Float64(v)
	}

	return apiObject
}

func expandMemoryMiBRequest(tfMap map[string]interface{}) *autoscaling.MemoryMiBRequest {
	if tfMap == nil {
		return nil
	}

	apiObject := &autoscaling.MemoryMiBRequest{}

	var min int
	if v, ok := tfMap["min"].(int); ok {
		min = v
		apiObject.Min = aws.Int64(int64(v))
	}

	if v, ok := tfMap["max"].(int); ok && v >= min {
		apiObject.Max = aws.Int64(int64(v))
	}

	return apiObject
}

func expandNetworkInterfaceCountRequest(tfMap map[string]interface{}) *autoscaling.NetworkInterfaceCountRequest {
	if tfMap == nil {
		return nil
	}

	apiObject := &autoscaling.NetworkInterfaceCountRequest{}

	var min int
	if v, ok := tfMap["min"].(int); ok {
		min = v
		apiObject.Min = aws.Int64(int64(v))
	}

	if v, ok := tfMap["max"].(int); ok && v >= min {
		apiObject.Max = aws.Int64(int64(v))
	}

	return apiObject
}

func expandTotalLocalStorageGBRequest(tfMap map[string]interface{}) *autoscaling.TotalLocalStorageGBRequest {
	if tfMap == nil {
		return nil
	}

	apiObject := &autoscaling.TotalLocalStorageGBRequest{}

	var min float64
	if v, ok := tfMap["min"].(float64); ok {
		min = v
		apiObject.Min = aws.Float64(v)
	}

	if v, ok := tfMap["max"].(float64); ok && v >= min {
		apiObject.Max = aws.Float64(v)
	}

	return apiObject
}

func expandVCPUCountRequest(tfMap map[string]interface{}) *autoscaling.VCpuCountRequest {
	if tfMap == nil {
		return nil
	}

	apiObject := &autoscaling.VCpuCountRequest{}

	min := 0
	if v, ok := tfMap["min"].(int); ok {
		min = v
		apiObject.Min = aws.Int64(int64(v))
	}

	if v, ok := tfMap["max"].(int); ok && v >= min {
		apiObject.Max = aws.Int64(int64(v))
	}

	return apiObject
}

func expandLaunchTemplateSpecificationForMixedInstancesPolicy(tfMap map[string]interface{}) *autoscaling.LaunchTemplateSpecification {
	if tfMap == nil {
		return nil
	}

	apiObject := &autoscaling.LaunchTemplateSpecification{}

	// API returns both ID and name, which Terraform saves to state. Next update returns:
	// ValidationError: Valid requests must contain either launchTemplateId or LaunchTemplateName
	// Prefer the ID if we have both.
	if v, ok := tfMap["launch_template_id"]; ok && v != "" {
		apiObject.LaunchTemplateId = aws.String(v.(string))
	} else if v, ok := tfMap["launch_template_name"]; ok && v != "" {
		apiObject.LaunchTemplateName = aws.String(v.(string))
	}

	if v, ok := tfMap["version"].(string); ok && v != "" {
		apiObject.Version = aws.String(v)
	}

	return apiObject
}

func expandLaunchTemplateSpecification(tfMap map[string]interface{}) *autoscaling.LaunchTemplateSpecification {
	if tfMap == nil {
		return nil
	}

	apiObject := &autoscaling.LaunchTemplateSpecification{}

	// DescribeAutoScalingGroups returns both name and id but LaunchTemplateSpecification
	// allows only one of them to be set.
	if v, ok := tfMap["id"]; ok && v != "" {
		apiObject.LaunchTemplateId = aws.String(v.(string))
	} else if v, ok := tfMap["name"]; ok && v != "" {
		apiObject.LaunchTemplateName = aws.String(v.(string))
	}

	if v, ok := tfMap["version"].(string); ok && v != "" {
		apiObject.Version = aws.String(v)
	}

	return apiObject
}

func expandMixedInstancesPolicy(tfMap map[string]interface{}) *autoscaling.MixedInstancesPolicy {
	if tfMap == nil {
		return nil
	}

	apiObject := &autoscaling.MixedInstancesPolicy{}

	if v, ok := tfMap["instances_distribution"].([]interface{}); ok && len(v) > 0 {
		apiObject.InstancesDistribution = expandInstancesDistribution(v[0].(map[string]interface{}))
	}

	if v, ok := tfMap["launch_template"].([]interface{}); ok && len(v) > 0 {
		apiObject.LaunchTemplate = expandLaunchTemplate(v[0].(map[string]interface{}))
	}

	return apiObject
}

func expandPutLifecycleHookInput(name string, tfMap map[string]interface{}) *autoscaling.PutLifecycleHookInput {
	if tfMap == nil {
		return nil
	}

	apiObject := &autoscaling.PutLifecycleHookInput{
		AutoScalingGroupName: aws.String(name),
	}

	if v, ok := tfMap["default_result"].(string); ok && v != "" {
		apiObject.DefaultResult = aws.String(v)
	}

	if v, ok := tfMap["heartbeat_timeout"].(int); ok && v != 0 {
		apiObject.HeartbeatTimeout = aws.Int64(int64(v))
	}

	if v, ok := tfMap["name"].(string); ok && v != "" {
		apiObject.LifecycleHookName = aws.String(v)
	}

	if v, ok := tfMap["lifecycle_transition"].(string); ok && v != "" {
		apiObject.LifecycleTransition = aws.String(v)
	}

	if v, ok := tfMap["notification_metadata"].(string); ok && v != "" {
		apiObject.NotificationMetadata = aws.String(v)
	}

	if v, ok := tfMap["notification_target_arn"].(string); ok && v != "" {
		apiObject.NotificationTargetARN = aws.String(v)
	}

	if v, ok := tfMap["role_arn"].(string); ok && v != "" {
		apiObject.RoleARN = aws.String(v)
	}

	return apiObject
}

func expandPutLifecycleHookInputs(name string, tfList []interface{}) []*autoscaling.PutLifecycleHookInput {
	if len(tfList) == 0 {
		return nil
	}

	var apiObjects []*autoscaling.PutLifecycleHookInput

	for _, tfMapRaw := range tfList {
		tfMap, ok := tfMapRaw.(map[string]interface{})

		if !ok {
			continue
		}

		apiObject := expandPutLifecycleHookInput(name, tfMap)

		if apiObject == nil {
			continue
		}

		apiObjects = append(apiObjects, apiObject)
	}

	return apiObjects
}

func expandPutWarmPoolInput(name string, tfMap map[string]interface{}) *autoscaling.PutWarmPoolInput {
	if tfMap == nil {
		return nil
	}

	apiObject := &autoscaling.PutWarmPoolInput{
		AutoScalingGroupName: aws.String(name),
	}

	if v, ok := tfMap["instance_reuse_policy"].([]interface{}); ok && len(v) > 0 {
		apiObject.InstanceReusePolicy = expandInstanceReusePolicy(v[0].(map[string]interface{}))
	}

	if v, ok := tfMap["max_group_prepared_capacity"].(int); ok && v != 0 {
		apiObject.MaxGroupPreparedCapacity = aws.Int64(int64(v))
	}

	if v, ok := tfMap["min_size"].(int); ok && v != 0 {
		apiObject.MinSize = aws.Int64(int64(v))
	}

	if v, ok := tfMap["pool_state"].(string); ok && v != "" {
		apiObject.PoolState = aws.String(v)
	}

	return apiObject
}

func expandInstanceReusePolicy(tfMap map[string]interface{}) *autoscaling.InstanceReusePolicy {
	if tfMap == nil {
		return nil
	}

	apiObject := &autoscaling.InstanceReusePolicy{}

	if v, ok := tfMap["reuse_on_scale_in"].(bool); ok {
		apiObject.ReuseOnScaleIn = aws.Bool(v)
	}

	return apiObject
}

func expandStartInstanceRefreshInput(name string, tfMap map[string]interface{}) *autoscaling.StartInstanceRefreshInput {
	if tfMap == nil {
		return nil
	}

	apiObject := &autoscaling.StartInstanceRefreshInput{
		AutoScalingGroupName: aws.String(name),
	}

	if v, ok := tfMap["preferences"].([]interface{}); ok && len(v) > 0 {
		apiObject.Preferences = expandRefreshPreferences(v[0].(map[string]interface{}))
	}

	if v, ok := tfMap["strategy"].(string); ok && v != "" {
		apiObject.Strategy = aws.String(v)
	}

	return apiObject
}

func expandRefreshPreferences(tfMap map[string]interface{}) *autoscaling.RefreshPreferences {
	if tfMap == nil {
		return nil
	}

	apiObject := &autoscaling.RefreshPreferences{}

	if v, ok := tfMap["checkpoint_delay"].(string); ok {
		if v, null, _ := nullable.Int(v).Value(); !null {
			apiObject.CheckpointDelay = aws.Int64(v)
		}
	}

	if v, ok := tfMap["checkpoint_percentages"].([]interface{}); ok && len(v) > 0 {
		apiObject.CheckpointPercentages = flex.ExpandInt64List(v)
	}

	if v, ok := tfMap["instance_warmup"].(string); ok {
		if v, null, _ := nullable.Int(v).Value(); !null {
			apiObject.InstanceWarmup = aws.Int64(v)
		}
	}

	if v, ok := tfMap["min_healthy_percentage"].(int); ok {
		apiObject.MinHealthyPercentage = aws.Int64(int64(v))
	}

	if v, ok := tfMap["skip_matching"].(bool); ok {
		apiObject.SkipMatching = aws.Bool(v)
	}

	return apiObject
}

func expandVPCZoneIdentifiers(tfList []interface{}) *string {
	vpcZoneIDs := make([]string, len(tfList))

	for i, v := range tfList {
		vpcZoneIDs[i] = v.(string)
	}

	return aws.String(strings.Join(vpcZoneIDs, ","))
}

func flattenEnabledMetrics(apiObjects []*autoscaling.EnabledMetric) []string {
	var tfList []string

	for _, apiObject := range apiObjects {
		if apiObject == nil {
			continue
		}

		if v := apiObject.Metric; v != nil {
			tfList = append(tfList, aws.StringValue(v))
		}
	}

	return tfList
}

func flattenLaunchTemplateSpecification(apiObject *autoscaling.LaunchTemplateSpecification) map[string]interface{} {
	if apiObject == nil {
		return nil
	}

	tfMap := map[string]interface{}{}

	if v := apiObject.LaunchTemplateId; v != nil {
		tfMap["id"] = aws.StringValue(v)
	}

	if v := apiObject.LaunchTemplateName; v != nil {
		tfMap["name"] = aws.StringValue(v)
	}

	if v := apiObject.Version; v != nil {
		tfMap["version"] = aws.StringValue(v)
	}

	return tfMap
}

func flattenMixedInstancesPolicy(apiObject *autoscaling.MixedInstancesPolicy) map[string]interface{} {
	if apiObject == nil {
		return nil
	}

	tfMap := map[string]interface{}{}

	if v := apiObject.InstancesDistribution; v != nil {
		tfMap["instances_distribution"] = []interface{}{flattenInstancesDistribution(v)}
	}

	if v := apiObject.LaunchTemplate; v != nil {
		tfMap["launch_template"] = []interface{}{flattenLaunchTemplate(v)}
	}

	return tfMap
}

func flattenInstancesDistribution(apiObject *autoscaling.InstancesDistribution) map[string]interface{} {
	if apiObject == nil {
		return nil
	}

	tfMap := map[string]interface{}{}

	if v := apiObject.OnDemandAllocationStrategy; v != nil {
		tfMap["on_demand_allocation_strategy"] = aws.StringValue(v)
	}

	if v := apiObject.OnDemandBaseCapacity; v != nil {
		tfMap["on_demand_base_capacity"] = aws.Int64Value(v)
	}

	if v := apiObject.OnDemandPercentageAboveBaseCapacity; v != nil {
		tfMap["on_demand_percentage_above_base_capacity"] = aws.Int64Value(v)
	}

	if v := apiObject.SpotAllocationStrategy; v != nil {
		tfMap["spot_allocation_strategy"] = aws.StringValue(v)
	}

	if v := apiObject.SpotInstancePools; v != nil {
		tfMap["spot_instance_pools"] = aws.Int64Value(v)
	}

	if v := apiObject.SpotMaxPrice; v != nil {
		tfMap["spot_max_price"] = aws.StringValue(v)
	}

	return tfMap
}

func flattenLaunchTemplate(apiObject *autoscaling.LaunchTemplate) map[string]interface{} {
	if apiObject == nil {
		return nil
	}

	tfMap := map[string]interface{}{}

	if v := apiObject.LaunchTemplateSpecification; v != nil {
		tfMap["launch_template_specification"] = []interface{}{flattenLaunchTemplateSpecificationForMixedInstancesPolicy(v)}
	}

	if v := apiObject.Overrides; v != nil {
		tfMap["override"] = flattenLaunchTemplateOverrideses(v)
	}

	return tfMap
}

func flattenLaunchTemplateSpecificationForMixedInstancesPolicy(apiObject *autoscaling.LaunchTemplateSpecification) map[string]interface{} {
	if apiObject == nil {
		return nil
	}

	tfMap := map[string]interface{}{}

	if v := apiObject.LaunchTemplateId; v != nil {
		tfMap["launch_template_id"] = aws.StringValue(v)
	}

	if v := apiObject.LaunchTemplateName; v != nil {
		tfMap["launch_template_name"] = aws.StringValue(v)
	}

	if v := apiObject.Version; v != nil {
		tfMap["version"] = aws.StringValue(v)
	}

	return tfMap
}

func flattenLaunchTemplateOverrides(apiObject *autoscaling.LaunchTemplateOverrides) map[string]interface{} {
	if apiObject == nil {
		return nil
	}

	tfMap := map[string]interface{}{}

	if v := apiObject.InstanceRequirements; v != nil {
		tfMap["instance_requirements"] = []interface{}{flattenInstanceRequirements(v)}
	}

	if v := apiObject.InstanceType; v != nil {
		tfMap["instance_type"] = aws.StringValue(v)
	}

	if v := apiObject.LaunchTemplateSpecification; v != nil {
		tfMap["launch_template_specification"] = []interface{}{flattenLaunchTemplateSpecificationForMixedInstancesPolicy(v)}
	}

	if v := apiObject.WeightedCapacity; v != nil {
		tfMap["weighted_capacity"] = aws.StringValue(v)
	}

	return tfMap
}

func flattenLaunchTemplateOverrideses(apiObjects []*autoscaling.LaunchTemplateOverrides) []interface{} {
	if len(apiObjects) == 0 {
		return nil
	}

	var tfList []interface{}

	for _, apiObject := range apiObjects {
		if apiObject == nil {
			continue
		}

		tfList = append(tfList, flattenLaunchTemplateOverrides(apiObject))
	}

	return tfList
}

func flattenInstanceRequirements(apiObject *autoscaling.InstanceRequirements) map[string]interface{} {
	if apiObject == nil {
		return nil
	}

	tfMap := map[string]interface{}{}

	if v := apiObject.AcceleratorCount; v != nil {
		tfMap["accelerator_count"] = []interface{}{flattenAcceleratorCount(v)}
	}

	if v := apiObject.AcceleratorManufacturers; v != nil {
		tfMap["accelerator_manufacturers"] = aws.StringValueSlice(v)
	}

	if v := apiObject.AcceleratorNames; v != nil {
		tfMap["accelerator_names"] = aws.StringValueSlice(v)
	}

	if v := apiObject.AcceleratorTotalMemoryMiB; v != nil {
		tfMap["accelerator_total_memory_mib"] = []interface{}{flattenAcceleratorTotalMemoryMiB(v)}
	}

	if v := apiObject.AcceleratorTypes; v != nil {
		tfMap["accelerator_types"] = aws.StringValueSlice(v)
	}

	if v := apiObject.BareMetal; v != nil {
		tfMap["bare_metal"] = aws.StringValue(v)
	}

	if v := apiObject.BaselineEbsBandwidthMbps; v != nil {
		tfMap["baseline_ebs_bandwidth_mbps"] = []interface{}{flattenBaselineEBSBandwidthMbps(v)}
	}

	if v := apiObject.BurstablePerformance; v != nil {
		tfMap["burstable_performance"] = aws.StringValue(v)
	}

	if v := apiObject.CpuManufacturers; v != nil {
		tfMap["cpu_manufacturers"] = aws.StringValueSlice(v)
	}

	if v := apiObject.ExcludedInstanceTypes; v != nil {
		tfMap["excluded_instance_types"] = aws.StringValueSlice(v)
	}

	if v := apiObject.InstanceGenerations; v != nil {
		tfMap["instance_generations"] = aws.StringValueSlice(v)
	}

	if v := apiObject.LocalStorage; v != nil {
		tfMap["local_storage"] = aws.StringValue(v)
	}

	if v := apiObject.LocalStorageTypes; v != nil {
		tfMap["local_storage_types"] = aws.StringValueSlice(v)
	}

	if v := apiObject.MemoryGiBPerVCpu; v != nil {
		tfMap["memory_gib_per_vcpu"] = []interface{}{flattenMemoryGiBPerVCPU(v)}
	}

	if v := apiObject.MemoryMiB; v != nil {
		tfMap["memory_mib"] = []interface{}{flattenMemoryMiB(v)}
	}

	if v := apiObject.NetworkInterfaceCount; v != nil {
		tfMap["network_interface_count"] = []interface{}{flattenNetworkInterfaceCount(v)}
	}

	if v := apiObject.OnDemandMaxPricePercentageOverLowestPrice; v != nil {
		tfMap["on_demand_max_price_percentage_over_lowest_price"] = aws.Int64Value(v)
	}

	if v := apiObject.RequireHibernateSupport; v != nil {
		tfMap["require_hibernate_support"] = aws.BoolValue(v)
	}

	if v := apiObject.SpotMaxPricePercentageOverLowestPrice; v != nil {
		tfMap["spot_max_price_percentage_over_lowest_price"] = aws.Int64Value(v)
	}

	if v := apiObject.TotalLocalStorageGB; v != nil {
		tfMap["total_local_storage_gb"] = []interface{}{flattentTotalLocalStorageGB(v)}
	}

	if v := apiObject.VCpuCount; v != nil {
		tfMap["vcpu_count"] = []interface{}{flattenVCPUCount(v)}
	}

	return tfMap
}

func flattenAcceleratorCount(apiObject *autoscaling.AcceleratorCountRequest) map[string]interface{} {
	if apiObject == nil {
		return nil
	}

	tfMap := map[string]interface{}{}

	if v := apiObject.Max; v != nil {
		tfMap["max"] = aws.Int64Value(v)
	}

	if v := apiObject.Min; v != nil {
		tfMap["min"] = aws.Int64Value(v)
	}

	return tfMap
}

func flattenAcceleratorTotalMemoryMiB(apiObject *autoscaling.AcceleratorTotalMemoryMiBRequest) map[string]interface{} {
	if apiObject == nil {
		return nil
	}

	tfMap := map[string]interface{}{}

	if v := apiObject.Max; v != nil {
		tfMap["max"] = aws.Int64Value(v)
	}

	if v := apiObject.Min; v != nil {
		tfMap["min"] = aws.Int64Value(v)
	}

	return tfMap
}

func flattenBaselineEBSBandwidthMbps(apiObject *autoscaling.BaselineEbsBandwidthMbpsRequest) map[string]interface{} {
	if apiObject == nil {
		return nil
	}

	tfMap := map[string]interface{}{}

	if v := apiObject.Max; v != nil {
		tfMap["max"] = aws.Int64Value(v)
	}

	if v := apiObject.Min; v != nil {
		tfMap["min"] = aws.Int64Value(v)
	}

	return tfMap
}

func flattenMemoryGiBPerVCPU(apiObject *autoscaling.MemoryGiBPerVCpuRequest) map[string]interface{} {
	if apiObject == nil {
		return nil
	}

	tfMap := map[string]interface{}{}

	if v := apiObject.Max; v != nil {
		tfMap["max"] = aws.Float64Value(v)
	}

	if v := apiObject.Min; v != nil {
		tfMap["min"] = aws.Float64Value(v)
	}

	return tfMap
}

func flattenMemoryMiB(apiObject *autoscaling.MemoryMiBRequest) map[string]interface{} {
	if apiObject == nil {
		return nil
	}

	tfMap := map[string]interface{}{}

	if v := apiObject.Max; v != nil {
		tfMap["max"] = aws.Int64Value(v)
	}

	if v := apiObject.Min; v != nil {
		tfMap["min"] = aws.Int64Value(v)
	}

	return tfMap
}

func flattenNetworkInterfaceCount(apiObject *autoscaling.NetworkInterfaceCountRequest) map[string]interface{} {
	if apiObject == nil {
		return nil
	}

	tfMap := map[string]interface{}{}

	if v := apiObject.Max; v != nil {
		tfMap["max"] = aws.Int64Value(v)
	}

	if v := apiObject.Min; v != nil {
		tfMap["min"] = aws.Int64Value(v)
	}

	return tfMap
}

func flattentTotalLocalStorageGB(apiObject *autoscaling.TotalLocalStorageGBRequest) map[string]interface{} {
	if apiObject == nil {
		return nil
	}

	tfMap := map[string]interface{}{}

	if v := apiObject.Max; v != nil {
		tfMap["max"] = aws.Float64Value(v)
	}

	if v := apiObject.Min; v != nil {
		tfMap["min"] = aws.Float64Value(v)
	}

	return tfMap
}

func flattenVCPUCount(apiObject *autoscaling.VCpuCountRequest) map[string]interface{} {
	if apiObject == nil {
		return nil
	}

	tfMap := map[string]interface{}{}

	if v := apiObject.Max; v != nil {
		tfMap["max"] = aws.Int64Value(v)
	}

	if v := apiObject.Min; v != nil {
		tfMap["min"] = aws.Int64Value(v)
	}

	return tfMap
}

func flattenSuspendedProcesses(apiObjects []*autoscaling.SuspendedProcess) []string {
	if len(apiObjects) == 0 {
		return nil
	}

	var tfList []string

	for _, apiObject := range apiObjects {
		if v := apiObject.ProcessName; v != nil {
			tfList = append(tfList, aws.StringValue(v))
		}
	}

	return tfList
}

func flattenWarmPoolConfiguration(apiObject *autoscaling.WarmPoolConfiguration) map[string]interface{} {
	if apiObject == nil {
		return nil
	}

	tfMap := map[string]interface{}{}

	if v := apiObject.InstanceReusePolicy; v != nil {
		tfMap["instance_reuse_policy"] = []interface{}{flattenWarmPoolInstanceReusePolicy(v)}
	}

	if v := apiObject.MaxGroupPreparedCapacity; v != nil {
		tfMap["max_group_prepared_capacity"] = aws.Int64Value(v)
	} else {
		tfMap["max_group_prepared_capacity"] = int64(DefaultWarmPoolMaxGroupPreparedCapacity)
	}

	if v := apiObject.MinSize; v != nil {
		tfMap["min_size"] = aws.Int64Value(v)
	}

	if v := apiObject.PoolState; v != nil {
		tfMap["pool_state"] = aws.StringValue(v)
	}

	return tfMap
}

func flattenWarmPoolInstanceReusePolicy(apiObject *autoscaling.InstanceReusePolicy) map[string]interface{} {
	if apiObject == nil {
		return nil
	}

	tfMap := map[string]interface{}{}

	if v := apiObject.ReuseOnScaleIn; v != nil {
		tfMap["reuse_on_scale_in"] = aws.BoolValue(v)
	}

	return tfMap
}

func cancelInstanceRefresh(conn *autoscaling.AutoScaling, name string) error {
	input := &autoscaling.CancelInstanceRefreshInput{
		AutoScalingGroupName: aws.String(name),
	}

	output, err := conn.CancelInstanceRefresh(input)

	if tfawserr.ErrCodeEquals(err, autoscaling.ErrCodeActiveInstanceRefreshNotFoundFault) {
		return nil
	}

	if err != nil {
		return fmt.Errorf("cancelling Auto Scaling Group (%s) instance refresh: %w", name, err)
	}

	_, err = waitInstanceRefreshCancelled(conn, name, aws.StringValue(output.InstanceRefreshId), instanceRefreshCancelledTimeout)

	if err != nil {
		return fmt.Errorf("waiting for Auto Scaling Group (%s) instance refresh cancel: %w", name, err)
	}

	return nil
}

func startInstanceRefresh(conn *autoscaling.AutoScaling, input *autoscaling.StartInstanceRefreshInput) error {
	name := aws.StringValue(input.AutoScalingGroupName)

	_, err := tfresource.RetryWhen(instanceRefreshStartedTimeout,
		func() (interface{}, error) {
			return conn.StartInstanceRefresh(input)
		},
		func(err error) (bool, error) {
			if tfawserr.ErrCodeEquals(err, autoscaling.ErrCodeInstanceRefreshInProgressFault) {
				if err := cancelInstanceRefresh(conn, name); err != nil {
					return false, err
				}

				return true, err
			}

			return false, err
		})

	if err != nil {
		return fmt.Errorf("starting Auto Scaling Group (%s) instance refresh: %w", name, err)
	}

	return nil
}

func validateGroupInstanceRefreshTriggerFields(i interface{}, path cty.Path) diag.Diagnostics {
	v, ok := i.(string)
	if !ok {
		return diag.Errorf("expected type to be string")
	}

	if v == "launch_configuration" || v == "launch_template" || v == "mixed_instances_policy" {
		return diag.Diagnostics{
			diag.Diagnostic{
				Severity: diag.Warning,
				Summary:  fmt.Sprintf("'%s' always triggers an instance refresh and can be removed", v),
			},
		}
	}

	schema := ResourceGroup().Schema
	for attr, attrSchema := range schema {
		if v == attr {
			if attrSchema.Computed && !attrSchema.Optional {
				return diag.Errorf("'%s' is a read-only parameter and cannot be used to trigger an instance refresh", v)
			}
			return nil
		}
	}

	return diag.Errorf("'%s' is not a recognized parameter name for aws_autoscaling_group", v)
}<|MERGE_RESOLUTION|>--- conflicted
+++ resolved
@@ -82,15 +82,9 @@
 				Computed: true,
 			},
 			"desired_capacity_type": {
-<<<<<<< HEAD
-				Type:     schema.TypeString,
-				Optional: true,
-				Computed: true,
-=======
 				Type:         schema.TypeString,
 				Optional:     true,
 				ValidateFunc: validation.StringInSlice(DesiredCapacityType_Values(), false),
->>>>>>> 6080eb49
 			},
 			"enabled_metrics": {
 				Type:     schema.TypeSet,
