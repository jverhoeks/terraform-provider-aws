package redshift

import (
	"github.com/aws/aws-sdk-go/aws"
	"github.com/aws/aws-sdk-go/service/redshift"
	"github.com/hashicorp/terraform-plugin-sdk/v2/helper/resource"
	"github.com/hashicorp/terraform-provider-aws/internal/tfresource"
)

func statusClusterAvailability(conn *redshift.Redshift, id string) resource.StateRefreshFunc {
	return func() (interface{}, string, error) {
		output, err := FindClusterByID(conn, id)

		if tfresource.NotFound(err) {
			return nil, "", nil
		}

		if err != nil {
			return nil, "", err
		}

		return output, aws.StringValue(output.ClusterAvailabilityStatus), nil
	}
}

func statusClusterAvailabilityZoneRelocation(conn *redshift.Redshift, id string) resource.StateRefreshFunc {
	return func() (interface{}, string, error) {
		output, err := FindClusterByID(conn, id)

		if tfresource.NotFound(err) {
			return nil, "", nil
		}

		if err != nil {
			return nil, "", err
		}

		return output, aws.StringValue(output.AvailabilityZoneRelocationStatus), nil
	}
}

<<<<<<< HEAD
func statusScheduleAssociation(conn *redshift.Redshift, id string) resource.StateRefreshFunc {
	return func() (interface{}, string, error) {
		_, output, err := FindScheduleAssociationById(conn, id)
=======
func statusCluster(conn *redshift.Redshift, id string) resource.StateRefreshFunc {
	return func() (interface{}, string, error) {
		output, err := FindClusterByID(conn, id)
>>>>>>> add7d8ab

		if tfresource.NotFound(err) {
			return nil, "", nil
		}

		if err != nil {
			return nil, "", err
		}

<<<<<<< HEAD
		return output, aws.StringValue(output.ScheduleAssociationState), nil
=======
		return output, aws.StringValue(output.ClusterStatus), nil
	}
}

func statusClusterAqua(conn *redshift.Redshift, id string) resource.StateRefreshFunc {
	return func() (interface{}, string, error) {
		output, err := FindClusterByID(conn, id)

		if tfresource.NotFound(err) {
			return nil, "", nil
		}

		if err != nil {
			return nil, "", err
		}

		return output, aws.StringValue(output.AquaConfiguration.AquaStatus), nil
>>>>>>> add7d8ab
	}
}<|MERGE_RESOLUTION|>--- conflicted
+++ resolved
@@ -39,15 +39,9 @@
 	}
 }
 
-<<<<<<< HEAD
-func statusScheduleAssociation(conn *redshift.Redshift, id string) resource.StateRefreshFunc {
-	return func() (interface{}, string, error) {
-		_, output, err := FindScheduleAssociationById(conn, id)
-=======
 func statusCluster(conn *redshift.Redshift, id string) resource.StateRefreshFunc {
 	return func() (interface{}, string, error) {
 		output, err := FindClusterByID(conn, id)
->>>>>>> add7d8ab
 
 		if tfresource.NotFound(err) {
 			return nil, "", nil
@@ -57,9 +51,6 @@
 			return nil, "", err
 		}
 
-<<<<<<< HEAD
-		return output, aws.StringValue(output.ScheduleAssociationState), nil
-=======
 		return output, aws.StringValue(output.ClusterStatus), nil
 	}
 }
@@ -77,6 +68,21 @@
 		}
 
 		return output, aws.StringValue(output.AquaConfiguration.AquaStatus), nil
->>>>>>> add7d8ab
+	}
+}
+
+func statusScheduleAssociation(conn *redshift.Redshift, id string) resource.StateRefreshFunc {
+	return func() (interface{}, string, error) {
+		_, output, err := FindScheduleAssociationById(conn, id)
+
+		if tfresource.NotFound(err) {
+			return nil, "", nil
+		}
+
+		if err != nil {
+			return nil, "", err
+		}
+
+		return output, aws.StringValue(output.ScheduleAssociationState), nil
 	}
 }