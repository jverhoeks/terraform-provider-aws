package auditmanager_test

import (
	"context"
	"errors"
	"fmt"
	"regexp"
	"testing"

	"github.com/aws/aws-sdk-go-v2/service/auditmanager/types"
	sdkacctest "github.com/hashicorp/terraform-plugin-sdk/v2/helper/acctest"
	"github.com/hashicorp/terraform-plugin-sdk/v2/helper/resource"
	"github.com/hashicorp/terraform-plugin-sdk/v2/terraform"
	"github.com/hashicorp/terraform-provider-aws/internal/acctest"
	"github.com/hashicorp/terraform-provider-aws/internal/conns"
	"github.com/hashicorp/terraform-provider-aws/internal/create"
	tfauditmanager "github.com/hashicorp/terraform-provider-aws/internal/service/auditmanager"
	"github.com/hashicorp/terraform-provider-aws/names"
)

func TestAccAuditManagerAssessment_basic(t *testing.T) {
	ctx := acctest.Context(t)
	var assessment types.Assessment
	rName := sdkacctest.RandomWithPrefix(acctest.ResourcePrefix)
	resourceName := "aws_auditmanager_assessment.test"

	resource.ParallelTest(t, resource.TestCase{
		PreCheck: func() {
<<<<<<< HEAD
			acctest.PreCheck(ctx, t)
			acctest.PreCheckPartitionHasService(names.AuditManagerEndpointID, t)
=======
			acctest.PreCheck(t)
			acctest.PreCheckPartitionHasService(t, names.AuditManagerEndpointID)
>>>>>>> 78d002fe
		},
		ErrorCheck:               acctest.ErrorCheck(t, names.AuditManagerEndpointID),
		ProtoV5ProviderFactories: acctest.ProtoV5ProviderFactories,
		CheckDestroy:             testAccCheckAssessmentDestroy(ctx),
		Steps: []resource.TestStep{
			{
				Config: testAccAssessmentConfig_basic(rName),
				Check: resource.ComposeTestCheckFunc(
					testAccCheckAssessmentExists(ctx, resourceName, &assessment),
					resource.TestCheckResourceAttr(resourceName, "name", rName),
					resource.TestCheckResourceAttr(resourceName, "assessment_reports_destination.#", "1"),
					resource.TestCheckResourceAttr(resourceName, "assessment_reports_destination.0.destination_type", "S3"),
					resource.TestCheckResourceAttrPair(resourceName, "framework_id", "aws_auditmanager_framework.test", "id"),
					resource.TestCheckResourceAttr(resourceName, "scope.#", "1"),
					resource.TestCheckResourceAttr(resourceName, "scope.0.aws_accounts.#", "1"),
					resource.TestCheckResourceAttr(resourceName, "scope.0.aws_services.#", "1"),
					acctest.MatchResourceAttrRegionalARN(resourceName, "arn", "auditmanager", regexp.MustCompile(`assessment/+.`)),
				),
			},
			{
				ResourceName:            resourceName,
				ImportState:             true,
				ImportStateVerify:       true,
				ImportStateVerifyIgnore: []string{"roles"},
			},
		},
	})
}

func TestAccAuditManagerAssessment_disappears(t *testing.T) {
	ctx := acctest.Context(t)
	var assessment types.Assessment
	rName := sdkacctest.RandomWithPrefix(acctest.ResourcePrefix)
	resourceName := "aws_auditmanager_assessment.test"

	resource.ParallelTest(t, resource.TestCase{
		PreCheck: func() {
<<<<<<< HEAD
			acctest.PreCheck(ctx, t)
			acctest.PreCheckPartitionHasService(names.AuditManagerEndpointID, t)
=======
			acctest.PreCheck(t)
			acctest.PreCheckPartitionHasService(t, names.AuditManagerEndpointID)
>>>>>>> 78d002fe
		},
		ErrorCheck:               acctest.ErrorCheck(t, names.AuditManagerEndpointID),
		ProtoV5ProviderFactories: acctest.ProtoV5ProviderFactories,
		CheckDestroy:             testAccCheckAssessmentDestroy(ctx),
		Steps: []resource.TestStep{
			{
				Config: testAccAssessmentConfig_basic(rName),
				Check: resource.ComposeTestCheckFunc(
					testAccCheckAssessmentExists(ctx, resourceName, &assessment),
					acctest.CheckFrameworkResourceDisappears(acctest.Provider, tfauditmanager.ResourceAssessment, resourceName),
				),
				ExpectNonEmptyPlan: true,
			},
		},
	})
}

func TestAccAuditManagerAssessment_tags(t *testing.T) {
	ctx := acctest.Context(t)
	var assessment types.Assessment
	rName := sdkacctest.RandomWithPrefix(acctest.ResourcePrefix)
	resourceName := "aws_auditmanager_assessment.test"

	resource.ParallelTest(t, resource.TestCase{
		PreCheck: func() {
<<<<<<< HEAD
			acctest.PreCheck(ctx, t)
			acctest.PreCheckPartitionHasService(names.AuditManagerEndpointID, t)
=======
			acctest.PreCheck(t)
			acctest.PreCheckPartitionHasService(t, names.AuditManagerEndpointID)
>>>>>>> 78d002fe
		},
		ErrorCheck:               acctest.ErrorCheck(t, names.AuditManagerEndpointID),
		ProtoV5ProviderFactories: acctest.ProtoV5ProviderFactories,
		CheckDestroy:             testAccCheckAssessmentDestroy(ctx),
		Steps: []resource.TestStep{
			{
				Config: testAccAssessmentConfig_tags1(rName, "key1", "value1"),
				Check: resource.ComposeTestCheckFunc(
					testAccCheckAssessmentExists(ctx, resourceName, &assessment),
					resource.TestCheckResourceAttr(resourceName, "name", rName),
					resource.TestCheckResourceAttr(resourceName, "tags.%", "1"),
					resource.TestCheckResourceAttr(resourceName, "tags.key1", "value1"),
				),
			},
			{
				ResourceName:            resourceName,
				ImportState:             true,
				ImportStateVerify:       true,
				ImportStateVerifyIgnore: []string{"roles"},
			},
			{
				Config: testAccAssessmentConfig_tags2(rName, "key1", "value1updated", "key2", "value2"),
				Check: resource.ComposeTestCheckFunc(
					testAccCheckAssessmentExists(ctx, resourceName, &assessment),
					resource.TestCheckResourceAttr(resourceName, "name", rName),
					resource.TestCheckResourceAttr(resourceName, "tags.%", "2"),
					resource.TestCheckResourceAttr(resourceName, "tags.key1", "value1updated"),
					resource.TestCheckResourceAttr(resourceName, "tags.key2", "value2"),
				),
			},
			{
				Config: testAccAssessmentConfig_tags1(rName, "key2", "value2"),
				Check: resource.ComposeTestCheckFunc(
					testAccCheckAssessmentExists(ctx, resourceName, &assessment),
					resource.TestCheckResourceAttr(resourceName, "name", rName),
					resource.TestCheckResourceAttr(resourceName, "tags.%", "1"),
					resource.TestCheckResourceAttr(resourceName, "tags.key2", "value2"),
				),
			},
		},
	})
}

func TestAccAuditManagerAssessment_optional(t *testing.T) {
	ctx := acctest.Context(t)
	var assessment types.Assessment
	rName := sdkacctest.RandomWithPrefix(acctest.ResourcePrefix)
	resourceName := "aws_auditmanager_assessment.test"

	resource.ParallelTest(t, resource.TestCase{
		PreCheck: func() {
<<<<<<< HEAD
			acctest.PreCheck(ctx, t)
			acctest.PreCheckPartitionHasService(names.AuditManagerEndpointID, t)
=======
			acctest.PreCheck(t)
			acctest.PreCheckPartitionHasService(t, names.AuditManagerEndpointID)
>>>>>>> 78d002fe
		},
		ErrorCheck:               acctest.ErrorCheck(t, names.AuditManagerEndpointID),
		ProtoV5ProviderFactories: acctest.ProtoV5ProviderFactories,
		CheckDestroy:             testAccCheckAssessmentDestroy(ctx),
		Steps: []resource.TestStep{
			{
				Config: testAccAssessmentConfig_optional(rName, "text"),
				Check: resource.ComposeTestCheckFunc(
					testAccCheckAssessmentExists(ctx, resourceName, &assessment),
					resource.TestCheckResourceAttr(resourceName, "name", rName),
					resource.TestCheckResourceAttr(resourceName, "description", "text"),
				),
			},
			{
				ResourceName:            resourceName,
				ImportState:             true,
				ImportStateVerify:       true,
				ImportStateVerifyIgnore: []string{"roles"},
			},
			{
				Config: testAccAssessmentConfig_optional(rName, "text updated"),
				Check: resource.ComposeTestCheckFunc(
					testAccCheckAssessmentExists(ctx, resourceName, &assessment),
					resource.TestCheckResourceAttr(resourceName, "name", rName),
					resource.TestCheckResourceAttr(resourceName, "description", "text updated"),
				),
			},
		},
	})
}

func testAccCheckAssessmentDestroy(ctx context.Context) resource.TestCheckFunc {
	return func(s *terraform.State) error {
		conn := acctest.Provider.Meta().(*conns.AWSClient).AuditManagerClient()

		for _, rs := range s.RootModule().Resources {
			if rs.Type != "aws_auditmanager_assessment" {
				continue
			}

			_, err := tfauditmanager.FindAssessmentByID(ctx, conn, rs.Primary.ID)
			if err != nil {
				var nfe *types.ResourceNotFoundException
				if errors.As(err, &nfe) {
					return nil
				}
				return err
			}

			return create.Error(names.AuditManager, create.ErrActionCheckingDestroyed, tfauditmanager.ResNameAssessment, rs.Primary.ID, errors.New("not destroyed"))
		}

		return nil
	}
}

func testAccCheckAssessmentExists(ctx context.Context, name string, assessment *types.Assessment) resource.TestCheckFunc {
	return func(s *terraform.State) error {
		rs, ok := s.RootModule().Resources[name]
		if !ok {
			return create.Error(names.AuditManager, create.ErrActionCheckingExistence, tfauditmanager.ResNameAssessment, name, errors.New("not found"))
		}

		if rs.Primary.ID == "" {
			return create.Error(names.AuditManager, create.ErrActionCheckingExistence, tfauditmanager.ResNameAssessment, name, errors.New("not set"))
		}

		conn := acctest.Provider.Meta().(*conns.AWSClient).AuditManagerClient()
		resp, err := tfauditmanager.FindAssessmentByID(ctx, conn, rs.Primary.ID)
		if err != nil {
			return create.Error(names.AuditManager, create.ErrActionCheckingExistence, tfauditmanager.ResNameAssessment, rs.Primary.ID, err)
		}

		*assessment = *resp

		return nil
	}
}

func testAccAssessmentConfigBase(rName string) string {
	return fmt.Sprintf(`
data "aws_caller_identity" "current" {}

resource "aws_s3_bucket" "test" {
  bucket = %[1]q
}

resource "aws_s3_bucket_acl" "test" {
  bucket = aws_s3_bucket.test.id
  acl    = "private"
}

resource "aws_iam_role" "test" {
  name = %[1]q

  assume_role_policy = jsonencode({
    Version = "2012-10-17"
    Statement = [
      {
        Action = "sts:AssumeRole"
        Effect = "Allow"
        Sid    = ""
        Principal = {
          Service = "ec2.amazonaws.com"
        }
      },
    ]
  })
}

resource "aws_auditmanager_control" "test" {
  name = %[1]q

  control_mapping_sources {
    source_name          = %[1]q
    source_set_up_option = "Procedural_Controls_Mapping"
    source_type          = "MANUAL"
  }
}

resource "aws_auditmanager_framework" "test" {
  name = %[1]q

  control_sets {
    name = %[1]q
    controls {
      id = aws_auditmanager_control.test.id
    }
  }
}
`, rName)
}

func testAccAssessmentConfig_basic(rName string) string {
	return acctest.ConfigCompose(
		testAccAssessmentConfigBase(rName),
		fmt.Sprintf(`
resource "aws_auditmanager_assessment" "test" {
  name = %[1]q

  assessment_reports_destination {
    destination      = "s3://${aws_s3_bucket.test.id}"
    destination_type = "S3"
  }

  framework_id = aws_auditmanager_framework.test.id

  roles {
    role_arn  = aws_iam_role.test.arn
    role_type = "PROCESS_OWNER"
  }

  scope {
    aws_accounts {
      id = data.aws_caller_identity.current.account_id
    }
    aws_services {
      service_name = "S3"
    }
  }
}
`, rName))
}

func testAccAssessmentConfig_tags1(rName, tagKey1, tagValue1 string) string {
	return acctest.ConfigCompose(
		testAccAssessmentConfigBase(rName),
		fmt.Sprintf(`
resource "aws_auditmanager_assessment" "test" {
  name = %[1]q

  assessment_reports_destination {
    destination      = "s3://${aws_s3_bucket.test.id}"
    destination_type = "S3"
  }

  framework_id = aws_auditmanager_framework.test.id

  roles {
    role_arn  = aws_iam_role.test.arn
    role_type = "PROCESS_OWNER"
  }

  scope {
    aws_accounts {
      id = data.aws_caller_identity.current.account_id
    }
    aws_services {
      service_name = "S3"
    }
  }

  tags = {
    %[2]q = %[3]q
  }
}
`, rName, tagKey1, tagValue1))
}

func testAccAssessmentConfig_tags2(rName, tagKey1, tagValue1, tagKey2, tagValue2 string) string {
	return acctest.ConfigCompose(
		testAccAssessmentConfigBase(rName),
		fmt.Sprintf(`
resource "aws_auditmanager_assessment" "test" {
  name = %[1]q

  assessment_reports_destination {
    destination      = "s3://${aws_s3_bucket.test.id}"
    destination_type = "S3"
  }

  framework_id = aws_auditmanager_framework.test.id

  roles {
    role_arn  = aws_iam_role.test.arn
    role_type = "PROCESS_OWNER"
  }

  scope {
    aws_accounts {
      id = data.aws_caller_identity.current.account_id
    }
    aws_services {
      service_name = "S3"
    }
  }

  tags = {
    %[2]q = %[3]q
    %[4]q = %[5]q
  }
}
`, rName, tagKey1, tagValue1, tagKey2, tagValue2))
}

func testAccAssessmentConfig_optional(rName, description string) string {
	return acctest.ConfigCompose(
		testAccAssessmentConfigBase(rName),
		fmt.Sprintf(`
resource "aws_auditmanager_assessment" "test" {
  name        = %[1]q
  description = %[2]q

  assessment_reports_destination {
    destination      = "s3://${aws_s3_bucket.test.id}"
    destination_type = "S3"
  }

  framework_id = aws_auditmanager_framework.test.id

  roles {
    role_arn  = aws_iam_role.test.arn
    role_type = "PROCESS_OWNER"
  }

  scope {
    aws_accounts {
      id = data.aws_caller_identity.current.account_id
    }
    aws_services {
      service_name = "S3"
    }
  }
}
`, rName, description))
}<|MERGE_RESOLUTION|>--- conflicted
+++ resolved
@@ -26,13 +26,8 @@
 
 	resource.ParallelTest(t, resource.TestCase{
 		PreCheck: func() {
-<<<<<<< HEAD
 			acctest.PreCheck(ctx, t)
-			acctest.PreCheckPartitionHasService(names.AuditManagerEndpointID, t)
-=======
-			acctest.PreCheck(t)
 			acctest.PreCheckPartitionHasService(t, names.AuditManagerEndpointID)
->>>>>>> 78d002fe
 		},
 		ErrorCheck:               acctest.ErrorCheck(t, names.AuditManagerEndpointID),
 		ProtoV5ProviderFactories: acctest.ProtoV5ProviderFactories,
@@ -70,13 +65,8 @@
 
 	resource.ParallelTest(t, resource.TestCase{
 		PreCheck: func() {
-<<<<<<< HEAD
 			acctest.PreCheck(ctx, t)
-			acctest.PreCheckPartitionHasService(names.AuditManagerEndpointID, t)
-=======
-			acctest.PreCheck(t)
 			acctest.PreCheckPartitionHasService(t, names.AuditManagerEndpointID)
->>>>>>> 78d002fe
 		},
 		ErrorCheck:               acctest.ErrorCheck(t, names.AuditManagerEndpointID),
 		ProtoV5ProviderFactories: acctest.ProtoV5ProviderFactories,
@@ -102,13 +92,8 @@
 
 	resource.ParallelTest(t, resource.TestCase{
 		PreCheck: func() {
-<<<<<<< HEAD
 			acctest.PreCheck(ctx, t)
-			acctest.PreCheckPartitionHasService(names.AuditManagerEndpointID, t)
-=======
-			acctest.PreCheck(t)
 			acctest.PreCheckPartitionHasService(t, names.AuditManagerEndpointID)
->>>>>>> 78d002fe
 		},
 		ErrorCheck:               acctest.ErrorCheck(t, names.AuditManagerEndpointID),
 		ProtoV5ProviderFactories: acctest.ProtoV5ProviderFactories,
@@ -160,13 +145,8 @@
 
 	resource.ParallelTest(t, resource.TestCase{
 		PreCheck: func() {
-<<<<<<< HEAD
 			acctest.PreCheck(ctx, t)
-			acctest.PreCheckPartitionHasService(names.AuditManagerEndpointID, t)
-=======
-			acctest.PreCheck(t)
 			acctest.PreCheckPartitionHasService(t, names.AuditManagerEndpointID)
->>>>>>> 78d002fe
 		},
 		ErrorCheck:               acctest.ErrorCheck(t, names.AuditManagerEndpointID),
 		ProtoV5ProviderFactories: acctest.ProtoV5ProviderFactories,
